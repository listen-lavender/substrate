--- conflicted
+++ resolved
@@ -127,13 +127,10 @@
 	pub const TipFindersFee: Percent = Percent::from_percent(20);
 	pub const TipReportDepositBase: u64 = 1;
 	pub const TipReportDepositPerByte: u64 = 1;
-<<<<<<< HEAD
 	pub const BountyDepositBase: u64 = 80;
 	pub const BountyDepositPerByte: u64 = 2;
 	pub const BountyDepositPayoutDelay: u64 = 3;
-=======
 	pub const TreasuryModuleId: ModuleId = ModuleId(*b"py/trsry");
->>>>>>> 812d94d4
 }
 impl Trait for Test {
 	type ModuleId = TreasuryModuleId;

// This file is part of Substrate.

// Copyright (C) 2017-2020 Parity Technologies (UK) Ltd.
// SPDX-License-Identifier: Apache-2.0

// Licensed under the Apache License, Version 2.0 (the "License");
// you may not use this file except in compliance with the License.
// You may obtain a copy of the License at
//
// 	http://www.apache.org/licenses/LICENSE-2.0
//
// Unless required by applicable law or agreed to in writing, software
// distributed under the License is distributed on an "AS IS" BASIS,
// WITHOUT WARRANTIES OR CONDITIONS OF ANY KIND, either express or implied.
// See the License for the specific language governing permissions and
// limitations under the License.

//! # Treasury Module
//!
//! The Treasury module provides a "pot" of funds that can be managed by stakeholders in the
//! system and a structure for making spending proposals from this pot.
//!
//! - [`treasury::Trait`](./trait.Trait.html)
//! - [`Call`](./enum.Call.html)
//!
//! ## Overview
//!
//! The Treasury Module itself provides the pot to store funds, and a means for stakeholders to
//! propose, approve, and deny expenditures. The chain will need to provide a method (e.g.
//! inflation, fees) for collecting funds.
//!
//! By way of example, the Council could vote to fund the Treasury with a portion of the block
//! reward and use the funds to pay developers.
//!
//! ### Tipping
//!
//! A separate subsystem exists to allow for an agile "tipping" process, whereby a reward may be
//! given without first having a pre-determined stakeholder group come to consensus on how much
//! should be paid.
//!
//! A group of `Tippers` is determined through the config `Trait`. After half of these have declared
//! some amount that they believe a particular reported reason deserves, then a countdown period is
//! entered where any remaining members can declare their tip amounts also. After the close of the
//! countdown period, the median of all declared tips is paid to the reported beneficiary, along
//! with any finders fee, in case of a public (and bonded) original report.
//!
//! ### Bounty
//!
//! TODO
//!
//! ### Terminology
//!
//! - **Proposal:** A suggestion to allocate funds from the pot to a beneficiary.
//! - **Beneficiary:** An account who will receive the funds from a proposal iff
//! the proposal is approved.
//! - **Deposit:** Funds that a proposer must lock when making a proposal. The
//! deposit will be returned or slashed if the proposal is approved or rejected
//! respectively.
//! - **Pot:** Unspent funds accumulated by the treasury module.
//!
//! Tipping protocol:
//! - **Tipping:** The process of gathering declarations of amounts to tip and taking the median
//!   amount to be transferred from the treasury to a beneficiary account.
//! - **Tip Reason:** The reason for a tip; generally a URL which embodies or explains why a
//!   particular individual (identified by an account ID) is worthy of a recognition by the
//!   treasury.
//! - **Finder:** The original public reporter of some reason for tipping.
//! - **Finders Fee:** Some proportion of the tip amount that is paid to the reporter of the tip,
//!   rather than the main beneficiary.
//!
//! Bounty:
//! - TODO
//!
//! ## Interface
//!
//! ### Dispatchable Functions
//!
//! General spending/proposal protocol:
//! - `propose_spend` - Make a spending proposal and stake the required deposit.
//! - `set_pot` - Set the spendable balance of funds.
//! - `configure` - Configure the module's proposal requirements.
//! - `reject_proposal` - Reject a proposal, slashing the deposit.
//! - `approve_proposal` - Accept the proposal, returning the deposit.
//!
//! Tipping protocol:
//! - `report_awesome` - Report something worthy of a tip and register for a finders fee.
//! - `retract_tip` - Retract a previous (finders fee registered) report.
//! - `tip_new` - Report an item worthy of a tip and declare a specific amount to tip.
//! - `tip` - Declare or redeclare an amount to tip for a particular reason.
//! - `close_tip` - Close and pay out a tip.
//!
//! Bounty protocol:
//! - TODO
//!
//! ## GenesisConfig
//!
//! The Treasury module depends on the [`GenesisConfig`](./struct.GenesisConfig.html).

#![cfg_attr(not(feature = "std"), no_std)]

#[cfg(feature = "std")]
use serde::{Serialize, Deserialize};
use sp_std::prelude::*;
use frame_support::{decl_module, decl_storage, decl_event, ensure, print, decl_error, Parameter};
use frame_support::traits::{
	Currency, Get, Imbalance, OnUnbalanced, ExistenceRequirement::{KeepAlive, AllowDeath},
	ReservableCurrency, WithdrawReason
};
use sp_runtime::{Permill, ModuleId, Percent, RuntimeDebug, traits::{
	Zero, StaticLookup, AccountIdConversion, Saturating, Hash, BadOrigin
}};
use frame_support::weights::{Weight, DispatchClass};
use frame_support::traits::{Contains, ContainsLengthBound, EnsureOrigin};
use codec::{Encode, Decode};
use frame_system::{self as system, ensure_signed, ensure_root};

mod tests;
mod benchmarking;

type BalanceOf<T> = <<T as Trait>::Currency as Currency<<T as frame_system::Trait>::AccountId>>::Balance;
type PositiveImbalanceOf<T> = <<T as Trait>::Currency as Currency<<T as frame_system::Trait>::AccountId>>::PositiveImbalance;
type NegativeImbalanceOf<T> = <<T as Trait>::Currency as Currency<<T as frame_system::Trait>::AccountId>>::NegativeImbalance;

<<<<<<< HEAD
/// The treasury's module id, used for deriving its sovereign account ID.
const MODULE_ID: ModuleId = ModuleId(*b"py/trsry");

/// Maximum acceptable reason length.
const MAX_SENSIBLE_REASON_LENGTH: usize = 16384;

=======
>>>>>>> 812d94d4
pub trait Trait: frame_system::Trait {
	/// The treasury's module id, used for deriving its sovereign account ID.
	type ModuleId: Get<ModuleId>;

	/// The staking balance.
	type Currency: Currency<Self::AccountId> + ReservableCurrency<Self::AccountId>;

	/// Origin from which approvals must come.
	type ApproveOrigin: EnsureOrigin<Self::Origin>;

	/// Origin from which rejections must come.
	type RejectOrigin: EnsureOrigin<Self::Origin>;

	/// Origin from which tippers must come.
	///
	/// `ContainsLengthBound::max_len` must be cost free (i.e. no storage read or heavy operation).
	type Tippers: Contains<Self::AccountId> + ContainsLengthBound;

	/// The period for which a tip remains open after is has achieved threshold tippers.
	type TipCountdown: Get<Self::BlockNumber>;

	/// The percent of the final tip which goes to the original reporter of the tip.
	type TipFindersFee: Get<Percent>;

	/// The amount held on deposit for placing a tip report.
	type TipReportDepositBase: Get<BalanceOf<Self>>;

	/// The amount held on deposit per byte within the tip report reason.
	type TipReportDepositPerByte: Get<BalanceOf<Self>>;

	/// The overarching event type.
	type Event: From<Event<Self>> + Into<<Self as frame_system::Trait>::Event>;

	/// Handler for the unbalanced decrease when slashing for a rejected proposal.
	type ProposalRejection: OnUnbalanced<NegativeImbalanceOf<Self>>;

	/// Fraction of a proposal's value that should be bonded in order to place the proposal.
	/// An accepted proposal gets these back. A rejected proposal does not.
	type ProposalBond: Get<Permill>;

	/// Minimum amount of funds that should be placed in a deposit for making a proposal.
	type ProposalBondMinimum: Get<BalanceOf<Self>>;

	/// Period between successive spends.
	type SpendPeriod: Get<Self::BlockNumber>;

	/// Percentage of spare funds (if any) that are burnt per spend period.
	type Burn: Get<Permill>;

	/// The amount held on deposit for placing a bounty proposal.
	type BountyDepositBase: Get<BalanceOf<Self>>;

	/// The amount held on deposit per byte within bounty description.
	type BountyDepositPerByte: Get<BalanceOf<Self>>;

	/// The delay period for which a bounty beneficiary need to wait before claim the payout.
	type BountyDepositPayoutDelay: Get<Self::BlockNumber>;
}

/// An index of a proposal. Just a `u32`.
pub type ProposalIndex = u32;

/// A spending proposal.
#[cfg_attr(feature = "std", derive(Serialize, Deserialize))]
#[derive(Encode, Decode, Clone, PartialEq, Eq, RuntimeDebug)]
pub struct Proposal<AccountId, Balance> {
	/// The account proposing it.
	proposer: AccountId,
	/// The (total) amount that should be paid if the proposal is accepted.
	value: Balance,
	/// The account to whom the payment should be made if the proposal is accepted.
	beneficiary: AccountId,
	/// The amount held on deposit (reserved) for making this proposal.
	bond: Balance,
}

/// An open tipping "motion". Retains all details of a tip including information on the finder
/// and the members who have voted.
#[derive(Clone, Eq, PartialEq, Encode, Decode, RuntimeDebug)]
pub struct OpenTip<
	AccountId: Parameter,
	Balance: Parameter,
	BlockNumber: Parameter,
	Hash: Parameter,
> {
	/// The hash of the reason for the tip. The reason should be a human-readable UTF-8 encoded string. A URL would be
	/// sensible.
	reason: Hash,
	/// The account to be tipped.
	who: AccountId,
	/// The account who began this tip and the amount held on deposit.
	finder: Option<(AccountId, Balance)>,
	/// The block number at which this tip will close if `Some`. If `None`, then no closing is
	/// scheduled.
	closes: Option<BlockNumber>,
	/// The members who have voted for this tip. Sorted by AccountId.
	tips: Vec<(AccountId, Balance)>,
}

/// An index of a bounty. Just a `u32`.
pub type BountyIndex = u32;

/// A bounty proposal.
#[derive(Encode, Decode, Clone, PartialEq, Eq, RuntimeDebug)]
pub struct Bounty<AccountId, Balance> {
	/// The account proposing it.
	proposer: AccountId,
	/// The account manages this bounty.
	curator: AccountId,
	/// The (total) amount that should be paid if the bounty is rewarded.
	value: Balance,
	/// The amount held on deposit (reserved) for making this proposal.
	bond: Balance,
	/// The description of this bounty.
	description: Vec<u8>,
}

#[derive(Encode, Decode, Clone, PartialEq, Eq, RuntimeDebug)]
pub enum BountyStatus {
	Proposed,
	Approved,
	Active,
	PendingPayout,
}

decl_storage! {
	trait Store for Module<T: Trait> as Treasury {
		/// Number of proposals that have been made.
		ProposalCount get(fn proposal_count): ProposalIndex;

		/// Proposals that have been made.
		Proposals get(fn proposals):
			map hasher(twox_64_concat) ProposalIndex
			=> Option<Proposal<T::AccountId, BalanceOf<T>>>;

		/// Proposal indices that have been approved but not yet awarded.
		Approvals get(fn approvals): Vec<ProposalIndex>;

		/// Tips that are not yet completed. Keyed by the hash of `(reason, who)` from the value.
		/// This has the insecure enumerable hash function since the key itself is already
		/// guaranteed to be a secure hash.
		pub Tips get(fn tips):
			map hasher(twox_64_concat) T::Hash
			=> Option<OpenTip<T::AccountId, BalanceOf<T>, T::BlockNumber, T::Hash>>;

		/// Simple preimage lookup from the reason's hash to the original data. Again, has an
		/// insecure enumerable hash since the key is guaranteed to be the result of a secure hash.
		pub Reasons get(fn reasons): map hasher(identity) T::Hash => Option<Vec<u8>>;

		/// Number of bounty proposals that have been made.
		pub BountyCount get(fn bounty_count): BountyIndex;

		/// Bounties that have been made.
		pub Bounties get(fn bounties):
			map hasher(twox_64_concat) BountyIndex
			=> Option<Bounty<T::AccountId, BalanceOf<T>>>;

		/// The status of each bounty.
		pub BountyStatuses get(fn bounty_statuses):
			map hasher(twox_64_concat) BountyIndex => Option<BountyStatus>;

		/// The bounty beneficiary and the block the fund can be claimed
		pub BountyBeneficiary get(fn bounty_beneficiary):
			map hasher(twox_64_concat) BountyIndex => Option<(T::AccountId, T::BlockNumber)>;

		/// Bounty indices that have been approved but not yet funded.
		pub BountyApprovals get(fn bounty_approvals): Vec<BountyIndex>;
	}
	add_extra_genesis {
		build(|_config| {
			// Create Treasury account
			let _ = T::Currency::make_free_balance_be(
				&<Module<T>>::account_id(),
				T::Currency::minimum_balance(),
			);
		});
	}
}

decl_event!(
	pub enum Event<T>
	where
		Balance = BalanceOf<T>,
		<T as frame_system::Trait>::AccountId,
		<T as frame_system::Trait>::Hash,
	{
		/// New proposal.
		Proposed(ProposalIndex),
		/// We have ended a spend period and will now allocate funds.
		Spending(Balance),
		/// Some funds have been allocated.
		Awarded(ProposalIndex, Balance, AccountId),
		/// A proposal was rejected; funds were slashed.
		Rejected(ProposalIndex, Balance),
		/// Some of our funds have been burnt.
		Burnt(Balance),
		/// Spending has finished; this is the amount that rolls over until next spend.
		Rollover(Balance),
		/// Some funds have been deposited.
		Deposit(Balance),
		/// A new tip suggestion has been opened.
		NewTip(Hash),
		/// A tip suggestion has reached threshold and is closing.
		TipClosing(Hash),
		/// A tip suggestion has been closed.
		TipClosed(Hash, AccountId, Balance),
		/// A tip suggestion has been retracted.
		TipRetracted(Hash),
		/// New bounty proposal.
		BountyProposed(BountyIndex),
		/// A bounty proposal was rejected; funds were slashed.
		BountyRejected(BountyIndex, Balance),
		/// A bounty proposal is funded and become active.
		BountyBecomeActive(BountyIndex),
		/// A bounty is awarded to a beneficiary.
		BountyAwarded(BountyIndex, AccountId),
		/// A bounty is claimed by beneficiary.
		BountyClaimed(BountyIndex, Balance, AccountId),
	}
);

decl_error! {
	/// Error for the treasury module.
	pub enum Error for Module<T: Trait> {
		/// Proposer's balance is too low.
		InsufficientProposersBalance,
		/// No proposal at that index.
		InvalidProposalIndex,
		/// The reason given is just too big.
		ReasonTooBig,
		/// The tip was already found/started.
		AlreadyKnown,
		/// The tip hash is unknown.
		UnknownTip,
		/// The account attempting to retract the tip is not the finder of the tip.
		NotFinder,
		/// The tip cannot be claimed/closed because there are not enough tippers yet.
		StillOpen,
		/// The tip cannot be claimed/closed because it's still in the countdown period.
		Premature,
		/// The bounty status is unexpected.
		UnexpectedStatus,
		/// Require bounty curator.
		RequireCurator,
	}
}

decl_module! {
	pub struct Module<T: Trait> for enum Call where origin: T::Origin {
		/// Fraction of a proposal's value that should be bonded in order to place the proposal.
		/// An accepted proposal gets these back. A rejected proposal does not.
		const ProposalBond: Permill = T::ProposalBond::get();

		/// Minimum amount of funds that should be placed in a deposit for making a proposal.
		const ProposalBondMinimum: BalanceOf<T> = T::ProposalBondMinimum::get();

		/// Period between successive spends.
		const SpendPeriod: T::BlockNumber = T::SpendPeriod::get();

		/// Percentage of spare funds (if any) that are burnt per spend period.
		const Burn: Permill = T::Burn::get();

		/// The period for which a tip remains open after is has achieved threshold tippers.
		const TipCountdown: T::BlockNumber = T::TipCountdown::get();

		/// The amount of the final tip which goes to the original reporter of the tip.
		const TipFindersFee: Percent = T::TipFindersFee::get();

		/// The amount held on deposit for placing a tip report.
		const TipReportDepositBase: BalanceOf<T> = T::TipReportDepositBase::get();

		/// The amount held on deposit per byte within the tip report reason.
		const TipReportDepositPerByte: BalanceOf<T> = T::TipReportDepositPerByte::get();
		
		/// The treasury's module id, used for deriving its sovereign account ID.
		const ModuleId: ModuleId = T::ModuleId::get();

		/// The amount held on deposit for placing a bounty proposal.
		const BountyDepositBase: BalanceOf<T> = T::BountyDepositBase::get();

		/// The amount held on deposit per byte within bounty description.
		const BountyDepositPerByte: BalanceOf<T> = T::BountyDepositPerByte::get();

		/// The delay period for which a bounty beneficiary need to wait before claim the payout.
		const BountyDepositPayoutDelay: T::BlockNumber = T::BountyDepositPayoutDelay::get();

		type Error = Error<T>;

		fn deposit_event() = default;

		/// Put forward a suggestion for spending. A deposit proportional to the value
		/// is reserved and slashed if the proposal is rejected. It is returned once the
		/// proposal is awarded.
		///
		/// # <weight>
		/// - Complexity: O(1)
		/// - DbReads: `ProposalCount`, `origin account`
		/// - DbWrites: `ProposalCount`, `Proposals`, `origin account`
		/// # </weight>
		#[weight = 120_000_000 + T::DbWeight::get().reads_writes(1, 2)]
		fn propose_spend(
			origin,
			#[compact] value: BalanceOf<T>,
			beneficiary: <T::Lookup as StaticLookup>::Source
		) {
			let proposer = ensure_signed(origin)?;
			let beneficiary = T::Lookup::lookup(beneficiary)?;

			let bond = Self::calculate_bond(value);
			T::Currency::reserve(&proposer, bond)
				.map_err(|_| Error::<T>::InsufficientProposersBalance)?;

			let c = Self::proposal_count();
			ProposalCount::put(c + 1);
			<Proposals<T>>::insert(c, Proposal { proposer, value, beneficiary, bond });

			Self::deposit_event(RawEvent::Proposed(c));
		}

		/// Reject a proposed spend. The original deposit will be slashed.
		///
		/// # <weight>
		/// - Complexity: O(1)
		/// - DbReads: `Proposals`, `rejected proposer account`
		/// - DbWrites: `Proposals`, `rejected proposer account`
		/// # </weight>
		#[weight = (130_000_000 + T::DbWeight::get().reads_writes(2, 2), DispatchClass::Operational)]
		fn reject_proposal(origin, #[compact] proposal_id: ProposalIndex) {
			T::RejectOrigin::try_origin(origin)
				.map(|_| ())
				.or_else(ensure_root)?;

			let proposal = <Proposals<T>>::take(&proposal_id).ok_or(Error::<T>::InvalidProposalIndex)?;
			let value = proposal.bond;
			let imbalance = T::Currency::slash_reserved(&proposal.proposer, value).0;
			T::ProposalRejection::on_unbalanced(imbalance);

			Self::deposit_event(Event::<T>::Rejected(proposal_id, value));
		}

		/// Approve a proposal. At a later time, the proposal will be allocated to the beneficiary
		/// and the original deposit will be returned.
		///
		/// # <weight>
		/// - Complexity: O(1).
		/// - DbReads: `Proposals`, `Approvals`
		/// - DbWrite: `Approvals`
		/// # </weight>
		#[weight = (34_000_000 + T::DbWeight::get().reads_writes(2, 1), DispatchClass::Operational)]
		fn approve_proposal(origin, #[compact] proposal_id: ProposalIndex) {
			T::ApproveOrigin::try_origin(origin)
				.map(|_| ())
				.or_else(ensure_root)?;

			ensure!(<Proposals<T>>::contains_key(proposal_id), Error::<T>::InvalidProposalIndex);
			Approvals::mutate(|v| v.push(proposal_id));
		}

		/// Report something `reason` that deserves a tip and claim any eventual the finder's fee.
		///
		/// The dispatch origin for this call must be _Signed_.
		///
		/// Payment: `TipReportDepositBase` will be reserved from the origin account, as well as
		/// `TipReportDepositPerByte` for each byte in `reason`.
		///
		/// - `reason`: The reason for, or the thing that deserves, the tip; generally this will be
		///   a UTF-8-encoded URL.
		/// - `who`: The account which should be credited for the tip.
		///
		/// Emits `NewTip` if successful.
		///
		/// # <weight>
		/// - Complexity: `O(R)` where `R` length of `reason`.
		///   - encoding and hashing of 'reason'
		/// - DbReads: `Reasons`, `Tips`, `who account data`
		/// - DbWrites: `Tips`, `who account data`
		/// # </weight>
		#[weight = 140_000_000 + 4_000 * reason.len() as Weight + T::DbWeight::get().reads_writes(3, 2)]
		fn report_awesome(origin, reason: Vec<u8>, who: T::AccountId) {
			let finder = ensure_signed(origin)?;

			ensure!(reason.len() <= MAX_SENSIBLE_REASON_LENGTH, Error::<T>::ReasonTooBig);

			let reason_hash = T::Hashing::hash(&reason[..]);
			ensure!(!Reasons::<T>::contains_key(&reason_hash), Error::<T>::AlreadyKnown);
			let hash = T::Hashing::hash_of(&(&reason_hash, &who));
			ensure!(!Tips::<T>::contains_key(&hash), Error::<T>::AlreadyKnown);

			let deposit = T::TipReportDepositBase::get()
				+ T::TipReportDepositPerByte::get() * (reason.len() as u32).into();
			T::Currency::reserve(&finder, deposit)?;

			Reasons::<T>::insert(&reason_hash, &reason);
			let finder = Some((finder, deposit));
			let tip = OpenTip { reason: reason_hash, who, finder, closes: None, tips: vec![] };
			Tips::<T>::insert(&hash, tip);
			Self::deposit_event(RawEvent::NewTip(hash));
		}

		/// Retract a prior tip-report from `report_awesome`, and cancel the process of tipping.
		///
		/// If successful, the original deposit will be unreserved.
		///
		/// The dispatch origin for this call must be _Signed_ and the tip identified by `hash`
		/// must have been reported by the signing account through `report_awesome` (and not
		/// through `tip_new`).
		///
		/// - `hash`: The identity of the open tip for which a tip value is declared. This is formed
		///   as the hash of the tuple of the original tip `reason` and the beneficiary account ID.
		///
		/// Emits `TipRetracted` if successful.
		///
		/// # <weight>
		/// - Complexity: `O(1)`
		///   - Depends on the length of `T::Hash` which is fixed.
		/// - DbReads: `Tips`, `origin account`
		/// - DbWrites: `Reasons`, `Tips`, `origin account`
		/// # </weight>
		#[weight = 120_000_000 + T::DbWeight::get().reads_writes(1, 2)]
		fn retract_tip(origin, hash: T::Hash) {
			let who = ensure_signed(origin)?;
			let tip = Tips::<T>::get(&hash).ok_or(Error::<T>::UnknownTip)?;
			let (finder, deposit) = tip.finder.ok_or(Error::<T>::NotFinder)?;
			ensure!(finder == who, Error::<T>::NotFinder);

			Reasons::<T>::remove(&tip.reason);
			Tips::<T>::remove(&hash);
			let _ = T::Currency::unreserve(&who, deposit);
			Self::deposit_event(RawEvent::TipRetracted(hash));
		}

		/// Give a tip for something new; no finder's fee will be taken.
		///
		/// The dispatch origin for this call must be _Signed_ and the signing account must be a
		/// member of the `Tippers` set.
		///
		/// - `reason`: The reason for, or the thing that deserves, the tip; generally this will be
		///   a UTF-8-encoded URL.
		/// - `who`: The account which should be credited for the tip.
		/// - `tip_value`: The amount of tip that the sender would like to give. The median tip
		///   value of active tippers will be given to the `who`.
		///
		/// Emits `NewTip` if successful.
		///
		/// # <weight>
		/// - Complexity: `O(R + T)` where `R` length of `reason`, `T` is the number of tippers.
		///   - `O(T)`: decoding `Tipper` vec of length `T`
		///     `T` is charged as upper bound given by `ContainsLengthBound`.
		///     The actual cost depends on the implementation of `T::Tippers`.
		///   - `O(R)`: hashing and encoding of reason of length `R`
		/// - DbReads: `Tippers`, `Reasons`
		/// - DbWrites: `Reasons`, `Tips`
		/// # </weight>
<<<<<<< HEAD
		#[weight = 150_000_000]
		fn tip_new(origin, reason: Vec<u8>, who: T::AccountId, #[compact] tip_value: BalanceOf<T>) {
=======
		#[weight = 110_000_000
			+ 4_000 * reason.len() as Weight
			+ 480_000 * T::Tippers::max_len() as Weight
			+ T::DbWeight::get().reads_writes(2, 2)]
		fn tip_new(origin, reason: Vec<u8>, who: T::AccountId, tip_value: BalanceOf<T>) {
>>>>>>> 812d94d4
			let tipper = ensure_signed(origin)?;
			ensure!(T::Tippers::contains(&tipper), BadOrigin);
			let reason_hash = T::Hashing::hash(&reason[..]);
			ensure!(!Reasons::<T>::contains_key(&reason_hash), Error::<T>::AlreadyKnown);
			let hash = T::Hashing::hash_of(&(&reason_hash, &who));

			Reasons::<T>::insert(&reason_hash, &reason);
			Self::deposit_event(RawEvent::NewTip(hash.clone()));
			let tips = vec![(tipper, tip_value)];
			let tip = OpenTip { reason: reason_hash, who, finder: None, closes: None, tips };
			Tips::<T>::insert(&hash, tip);
		}

		/// Declare a tip value for an already-open tip.
		///
		/// The dispatch origin for this call must be _Signed_ and the signing account must be a
		/// member of the `Tippers` set.
		///
		/// - `hash`: The identity of the open tip for which a tip value is declared. This is formed
		///   as the hash of the tuple of the hash of the original tip `reason` and the beneficiary
		///   account ID.
		/// - `tip_value`: The amount of tip that the sender would like to give. The median tip
		///   value of active tippers will be given to the `who`.
		///
		/// Emits `TipClosing` if the threshold of tippers has been reached and the countdown period
		/// has started.
		///
		/// # <weight>
		/// - Complexity: `O(T)` where `T` is the number of tippers.
		///   decoding `Tipper` vec of length `T`, insert tip and check closing,
		///   `T` is charged as upper bound given by `ContainsLengthBound`.
		///   The actual cost depends on the implementation of `T::Tippers`.
		///
		///   Actually weight could be lower as it depends on how many tips are in `OpenTip` but it
		///   is weighted as if almost full i.e of length `T-1`.
		/// - DbReads: `Tippers`, `Tips`
		/// - DbWrites: `Tips`
		/// # </weight>
<<<<<<< HEAD
		#[weight = 50_000_000]
		fn tip(origin, hash: T::Hash, #[compact] tip_value: BalanceOf<T>) {
=======
		#[weight = 68_000_000 + 2_000_000 * T::Tippers::max_len() as Weight
			+ T::DbWeight::get().reads_writes(2, 1)]
		fn tip(origin, hash: T::Hash, tip_value: BalanceOf<T>) {
>>>>>>> 812d94d4
			let tipper = ensure_signed(origin)?;
			ensure!(T::Tippers::contains(&tipper), BadOrigin);

			let mut tip = Tips::<T>::get(hash).ok_or(Error::<T>::UnknownTip)?;
			if Self::insert_tip_and_check_closing(&mut tip, tipper, tip_value) {
				Self::deposit_event(RawEvent::TipClosing(hash.clone()));
			}
			Tips::<T>::insert(&hash, tip);
		}

		/// Close and payout a tip.
		///
		/// The dispatch origin for this call must be _Signed_.
		///
		/// The tip identified by `hash` must have finished its countdown period.
		///
		/// - `hash`: The identity of the open tip for which a tip value is declared. This is formed
		///   as the hash of the tuple of the original tip `reason` and the beneficiary account ID.
		///
		/// # <weight>
		/// - Complexity: `O(T)` where `T` is the number of tippers.
		///   decoding `Tipper` vec of length `T`.
		///   `T` is charged as upper bound given by `ContainsLengthBound`.
		///   The actual cost depends on the implementation of `T::Tippers`.
		/// - DbReads: `Tips`, `Tippers`, `tip finder`
		/// - DbWrites: `Reasons`, `Tips`, `Tippers`, `tip finder`
		/// # </weight>
		#[weight = 220_000_000 + 1_100_000 * T::Tippers::max_len() as Weight
			+ T::DbWeight::get().reads_writes(3, 3)]
		fn close_tip(origin, hash: T::Hash) {
			ensure_signed(origin)?;

			let tip = Tips::<T>::get(hash).ok_or(Error::<T>::UnknownTip)?;
			let n = tip.closes.as_ref().ok_or(Error::<T>::StillOpen)?;
			ensure!(system::Module::<T>::block_number() >= *n, Error::<T>::Premature);
			// closed.
			Reasons::<T>::remove(&tip.reason);
			Tips::<T>::remove(hash);
			Self::payout_tip(hash, tip);
		}

<<<<<<< HEAD
		#[weight = 150_000_000]
		fn propose_bounty(
			origin,
			curator: <T::Lookup as StaticLookup>::Source,
			#[compact] value: BalanceOf<T>,
			description: Vec<u8>,
		) {
			let proposer = ensure_signed(origin)?;
			let curator = T::Lookup::lookup(curator)?;

			ensure!(description.len() <= MAX_SENSIBLE_REASON_LENGTH, Error::<T>::ReasonTooBig);

			let bond = T::BountyDepositBase::get()
				+ T::BountyDepositPerByte::get() * (description.len() as u32).into();
			T::Currency::reserve(&proposer, bond)
				.map_err(|_| Error::<T>::InsufficientProposersBalance)?;

			let index = Self::bounty_count();
			BountyCount::put(index + 1);

			let bounty = Bounty {
				proposer, curator, value, bond, description
			};

			Bounties::<T>::insert(index, &bounty);
			BountyStatuses::insert(index, BountyStatus::Proposed);

			Self::deposit_event(RawEvent::BountyProposed(index));
		}

		/// Reject a bounty proposal. The original deposit will be slashed.
		///
		/// # <weight>
		/// - O(1).
		/// - Limited storage reads.
		/// - Two DB clear.
		/// # </weight>
		#[weight = 100_000_000]
		fn reject_bounty(origin, #[compact] bounty_id: BountyIndex) {
			T::RejectOrigin::try_origin(origin)
				.map(|_| ())
				.or_else(ensure_root)?;

			ensure!(Self::bounty_statuses(bounty_id) == Some(BountyStatus::Proposed), Error::<T>::UnexpectedStatus);
			let bounty = <Bounties<T>>::take(&bounty_id).ok_or(Error::<T>::InvalidProposalIndex)?;

			BountyStatuses::remove(bounty_id);

			let value = bounty.bond;
			let imbalance = T::Currency::slash_reserved(&bounty.proposer, value).0;
			T::ProposalRejection::on_unbalanced(imbalance);

			Self::deposit_event(Event::<T>::BountyRejected(bounty_id, value));
		}

		/// Approve a bounty proposal. At a later time, the bounty will be funded and become active
		/// and the original deposit will be returned.
		///
		/// # <weight>
		/// - O(1).
		/// - Limited storage reads.
		/// - One DB change.
		/// # </weight>
		#[weight = 100_000_000]
		fn approve_bounty(origin, #[compact] bounty_id: ProposalIndex) {
			T::ApproveOrigin::try_origin(origin)
				.map(|_| ())
				.or_else(ensure_root)?;

			ensure!(<Bounties<T>>::contains_key(bounty_id), Error::<T>::InvalidProposalIndex);
			ensure!(Self::bounty_statuses(bounty_id) == Some(BountyStatus::Proposed), Error::<T>::UnexpectedStatus);
			BountyStatuses::insert(bounty_id, BountyStatus::Approved);
			BountyApprovals::mutate(|v| v.push(bounty_id));
		}

		#[weight = 100_000_000]
		fn award_bounty(origin, #[compact] bounty_id: ProposalIndex, beneficiary: <T::Lookup as StaticLookup>::Source) {
			let curator = ensure_signed(origin)?;
			let beneficiary = T::Lookup::lookup(beneficiary)?;

			ensure!(Self::bounty_statuses(bounty_id) == Some(BountyStatus::Active), Error::<T>::UnexpectedStatus);

			let bounty = Self::bounties(bounty_id).ok_or(Error::<T>::InvalidProposalIndex)?;
			ensure!(bounty.curator == curator, Error::<T>::RequireCurator);

			BountyStatuses::insert(bounty_id, BountyStatus::PendingPayout);
			BountyBeneficiary::<T>::insert(bounty_id, (&beneficiary, system::Module::<T>::block_number() + T::BountyDepositPayoutDelay::get()));

			Bounties::<T>::remove(bounty_id); // no longer needed

			Self::deposit_event(Event::<T>::BountyAwarded(bounty_id, beneficiary));
		}

		#[weight = 100_000_000]
		fn claim_bounty(origin, #[compact] bounty_id: ProposalIndex) {
			let _ = ensure_signed(origin)?; // anyone can trigger claim

			ensure!(Self::bounty_statuses(bounty_id) == Some(BountyStatus::PendingPayout), Error::<T>::UnexpectedStatus);
			let (beneficiary, released) = Self::bounty_beneficiary(bounty_id)
				.ok_or(Error::<T>::InvalidProposalIndex)?; // this should not fail

			ensure!(system::Module::<T>::block_number() >= released, Error::<T>::Premature);

			let bounty_account = Self::bounty_account_id(bounty_id);
			let balance = T::Currency::free_balance(&bounty_account);
			let _ = T::Currency::transfer(&bounty_account, &beneficiary, balance, AllowDeath); // should not fail

			BountyStatuses::remove(bounty_id);
			BountyBeneficiary::<T>::remove(bounty_id);

			Self::deposit_event(Event::<T>::BountyClaimed(bounty_id, balance, beneficiary));
		}

=======
		/// # <weight>
		/// - Complexity: `O(A)` where `A` is the number of approvals
		/// - Db reads and writes: `Approvals`, `pot account data`
		/// - Db reads and writes per approval:
		///   `Proposals`, `proposer account data`, `beneficiary account data`
		/// - The weight is overestimated if some approvals got missed.
		/// # </weight>
>>>>>>> 812d94d4
		fn on_initialize(n: T::BlockNumber) -> Weight {
			// Check to see if we should spend some funds!
			if (n % T::SpendPeriod::get()).is_zero() {
				let approvals_len = Self::spend_funds();

				270_000_000 * approvals_len
					+ T::DbWeight::get().reads_writes(2 + approvals_len * 3, 2 + approvals_len * 3)
			} else {
				0
			}
		}
	}
}

impl<T: Trait> Module<T> {
	// Add public immutables and private mutables.

	/// The account ID of the treasury pot.
	///
	/// This actually does computation. If you need to keep using it, then make sure you cache the
	/// value and only call this once.
	pub fn account_id() -> T::AccountId {
		T::ModuleId::get().into_account()
	}

	/// The account ID of a bounty account
	pub fn bounty_account_id(id: BountyIndex) -> T::AccountId {
		MODULE_ID.into_sub_account(("bounty", id))
	}

	/// The needed bond for a proposal whose spend is `value`.
	fn calculate_bond(value: BalanceOf<T>) -> BalanceOf<T> {
		T::ProposalBondMinimum::get().max(T::ProposalBond::get() * value)
	}

	/// Given a mutable reference to an `OpenTip`, insert the tip into it and check whether it
	/// closes, if so, then deposit the relevant event and set closing accordingly.
	///
	/// `O(T)` and one storage access.
	fn insert_tip_and_check_closing(
		tip: &mut OpenTip<T::AccountId, BalanceOf<T>, T::BlockNumber, T::Hash>,
		tipper: T::AccountId,
		tip_value: BalanceOf<T>,
	) -> bool {
		match tip.tips.binary_search_by_key(&&tipper, |x| &x.0) {
			Ok(pos) => tip.tips[pos] = (tipper, tip_value),
			Err(pos) => tip.tips.insert(pos, (tipper, tip_value)),
		}
		Self::retain_active_tips(&mut tip.tips);
		let threshold = (T::Tippers::count() + 1) / 2;
		if tip.tips.len() >= threshold && tip.closes.is_none() {
			tip.closes = Some(system::Module::<T>::block_number() + T::TipCountdown::get());
			true
		} else {
			false
		}
	}

	/// Remove any non-members of `Tippers` from a `tips` vector. `O(T)`.
	fn retain_active_tips(tips: &mut Vec<(T::AccountId, BalanceOf<T>)>) {
		let members = T::Tippers::sorted_members();
		let mut members_iter = members.iter();
		let mut member = members_iter.next();
		tips.retain(|(ref a, _)| loop {
			match member {
				None => break false,
				Some(m) if m > a => break false,
				Some(m) => {
					member = members_iter.next();
					if m < a {
						continue
					} else {
						break true;
					}
				}
			}
		});
	}

	/// Execute the payout of a tip.
	///
	/// Up to three balance operations.
	/// Plus `O(T)` (`T` is Tippers length).
	fn payout_tip(hash: T::Hash, tip: OpenTip<T::AccountId, BalanceOf<T>, T::BlockNumber, T::Hash>) {
		let mut tips = tip.tips;
		Self::retain_active_tips(&mut tips);
		tips.sort_by_key(|i| i.1);
		let treasury = Self::account_id();
		let max_payout = Self::pot();
		let mut payout = tips[tips.len() / 2].1.min(max_payout);
		if let Some((finder, deposit)) = tip.finder {
			let _ = T::Currency::unreserve(&finder, deposit);
			if finder != tip.who {
				// pay out the finder's fee.
				let finders_fee = T::TipFindersFee::get() * payout;
				payout -= finders_fee;
				// this should go through given we checked it's at most the free balance, but still
				// we only make a best-effort.
				let _ = T::Currency::transfer(&treasury, &finder, finders_fee, KeepAlive);
			}
		}
		// same as above: best-effort only.
		let _ = T::Currency::transfer(&treasury, &tip.who, payout, KeepAlive);
		Self::deposit_event(RawEvent::TipClosed(hash, tip.who, payout));
	}

	/// Spend some money! returns number of approvals before spend.
	fn spend_funds() -> u64 {
		let mut budget_remaining = Self::pot();
		Self::deposit_event(RawEvent::Spending(budget_remaining));
		let account_id = Self::account_id();

		let mut missed_any = false;
		let mut imbalance = <PositiveImbalanceOf<T>>::zero();
		let prior_approvals_len = Approvals::mutate(|v| {
			let prior_approvals_len = v.len() as u64;
			v.retain(|&index| {
				// Should always be true, but shouldn't panic if false or we're screwed.
				if let Some(p) = Self::proposals(index) {
					if p.value <= budget_remaining {
						budget_remaining -= p.value;
						<Proposals<T>>::remove(index);

						// return their deposit.
						let _ = T::Currency::unreserve(&p.proposer, p.bond);

						// provide the allocation.
						imbalance.subsume(T::Currency::deposit_creating(&p.beneficiary, p.value));

						Self::deposit_event(RawEvent::Awarded(index, p.value, p.beneficiary));
						false
					} else {
						missed_any = true;
						true
					}
				} else {
					false
				}
			});
			prior_approvals_len
		});

		BountyApprovals::mutate(|v| {
			v.retain(|&index| {
				// Should always be true, but shouldn't panic if false or we're screwed.
				if let Some(bounty) = Self::bounties(index) {
					if bounty.value <= budget_remaining {
						budget_remaining -= bounty.value;
						BountyStatuses::insert(index, BountyStatus::Active);

						// return their deposit.
						let _ = T::Currency::unreserve(&bounty.proposer, bounty.bond);

						// fund the bounty account
						imbalance.subsume(T::Currency::deposit_creating(&Self::bounty_account_id(index), bounty.value));

						Self::deposit_event(RawEvent::BountyBecomeActive(index));
						false
					} else {
						missed_any = true;
						true
					}
				} else {
					false
				}
			});
		});

		if !missed_any {
			// burn some proportion of the remaining budget if we run a surplus.
			let burn = (T::Burn::get() * budget_remaining).min(budget_remaining);
			budget_remaining -= burn;
			imbalance.subsume(T::Currency::burn(burn));
			Self::deposit_event(RawEvent::Burnt(burn))
		}

		// Must never be an error, but better to be safe.
		// proof: budget_remaining is account free balance minus ED;
		// Thus we can't spend more than account free balance minus ED;
		// Thus account is kept alive; qed;
		if let Err(problem) = T::Currency::settle(
			&account_id,
			imbalance,
			WithdrawReason::Transfer.into(),
			KeepAlive
		) {
			print("Inconsistent state - couldn't settle imbalance for funds spent by treasury");
			// Nothing else to do here.
			drop(problem);
		}

		Self::deposit_event(RawEvent::Rollover(budget_remaining));

		prior_approvals_len
	}

	/// Return the amount of money in the pot.
	// The existential deposit is not part of the pot so treasury account never gets deleted.
	fn pot() -> BalanceOf<T> {
		T::Currency::free_balance(&Self::account_id())
			// Must never be less than 0 but better be safe.
			.saturating_sub(T::Currency::minimum_balance())
	}
}

impl<T: Trait> OnUnbalanced<NegativeImbalanceOf<T>> for Module<T> {
	fn on_nonzero_unbalanced(amount: NegativeImbalanceOf<T>) {
		let numeric_amount = amount.peek();

		// Must resolve into existing but better to be safe.
		let _ = T::Currency::resolve_creating(&Self::account_id(), amount);

		Self::deposit_event(RawEvent::Deposit(numeric_amount));
	}
}<|MERGE_RESOLUTION|>--- conflicted
+++ resolved
@@ -121,15 +121,12 @@
 type PositiveImbalanceOf<T> = <<T as Trait>::Currency as Currency<<T as frame_system::Trait>::AccountId>>::PositiveImbalance;
 type NegativeImbalanceOf<T> = <<T as Trait>::Currency as Currency<<T as frame_system::Trait>::AccountId>>::NegativeImbalance;
 
-<<<<<<< HEAD
 /// The treasury's module id, used for deriving its sovereign account ID.
 const MODULE_ID: ModuleId = ModuleId(*b"py/trsry");
 
 /// Maximum acceptable reason length.
 const MAX_SENSIBLE_REASON_LENGTH: usize = 16384;
 
-=======
->>>>>>> 812d94d4
 pub trait Trait: frame_system::Trait {
 	/// The treasury's module id, used for deriving its sovereign account ID.
 	type ModuleId: Get<ModuleId>;
@@ -403,7 +400,7 @@
 
 		/// The amount held on deposit per byte within the tip report reason.
 		const TipReportDepositPerByte: BalanceOf<T> = T::TipReportDepositPerByte::get();
-		
+
 		/// The treasury's module id, used for deriving its sovereign account ID.
 		const ModuleId: ModuleId = T::ModuleId::get();
 
@@ -583,16 +580,11 @@
 		/// - DbReads: `Tippers`, `Reasons`
 		/// - DbWrites: `Reasons`, `Tips`
 		/// # </weight>
-<<<<<<< HEAD
-		#[weight = 150_000_000]
-		fn tip_new(origin, reason: Vec<u8>, who: T::AccountId, #[compact] tip_value: BalanceOf<T>) {
-=======
 		#[weight = 110_000_000
 			+ 4_000 * reason.len() as Weight
 			+ 480_000 * T::Tippers::max_len() as Weight
 			+ T::DbWeight::get().reads_writes(2, 2)]
-		fn tip_new(origin, reason: Vec<u8>, who: T::AccountId, tip_value: BalanceOf<T>) {
->>>>>>> 812d94d4
+		fn tip_new(origin, reason: Vec<u8>, who: T::AccountId, #[compact] tip_value: BalanceOf<T>) {
 			let tipper = ensure_signed(origin)?;
 			ensure!(T::Tippers::contains(&tipper), BadOrigin);
 			let reason_hash = T::Hashing::hash(&reason[..]);
@@ -631,14 +623,9 @@
 		/// - DbReads: `Tippers`, `Tips`
 		/// - DbWrites: `Tips`
 		/// # </weight>
-<<<<<<< HEAD
-		#[weight = 50_000_000]
-		fn tip(origin, hash: T::Hash, #[compact] tip_value: BalanceOf<T>) {
-=======
 		#[weight = 68_000_000 + 2_000_000 * T::Tippers::max_len() as Weight
 			+ T::DbWeight::get().reads_writes(2, 1)]
-		fn tip(origin, hash: T::Hash, tip_value: BalanceOf<T>) {
->>>>>>> 812d94d4
+		fn tip(origin, hash: T::Hash, #[compact] tip_value: BalanceOf<T>) {
 			let tipper = ensure_signed(origin)?;
 			ensure!(T::Tippers::contains(&tipper), BadOrigin);
 
@@ -680,7 +667,6 @@
 			Self::payout_tip(hash, tip);
 		}
 
-<<<<<<< HEAD
 		#[weight = 150_000_000]
 		fn propose_bounty(
 			origin,
@@ -794,7 +780,6 @@
 			Self::deposit_event(Event::<T>::BountyClaimed(bounty_id, balance, beneficiary));
 		}
 
-=======
 		/// # <weight>
 		/// - Complexity: `O(A)` where `A` is the number of approvals
 		/// - Db reads and writes: `Approvals`, `pot account data`
@@ -802,7 +787,6 @@
 		///   `Proposals`, `proposer account data`, `beneficiary account data`
 		/// - The weight is overestimated if some approvals got missed.
 		/// # </weight>
->>>>>>> 812d94d4
 		fn on_initialize(n: T::BlockNumber) -> Weight {
 			// Check to see if we should spend some funds!
 			if (n % T::SpendPeriod::get()).is_zero() {

--- conflicted
+++ resolved
@@ -22,30 +22,6 @@
 sp-inherents = { version = "2.0.0-rc2", default-features = false, path = "../../primitives/inherents" }
 sp-keyring = { version = "2.0.0-rc2", optional = true, path = "../../primitives/keyring" }
 memory-db = { version = "0.20.0", default-features = false }
-<<<<<<< HEAD
-sp-offchain = { path = "../../primitives/offchain", default-features = false, version = "2.0.0-dev"}
-sp-core = { version = "2.0.0-dev", default-features = false, path = "../../primitives/core" }
-sp-std = { version = "2.0.0-dev", default-features = false, path = "../../primitives/std" }
-sp-runtime-interface = { path = "../../primitives/runtime-interface", default-features = false, version = "2.0.0-dev"}
-sp-io = { version = "2.0.0-dev", default-features = false, path = "../../primitives/io" }
-frame-support = { version = "2.0.0-dev", default-features = false, path = "../../frame/support" }
-sp-version = { version = "2.0.0-dev", default-features = false, path = "../../primitives/version" }
-sp-session = { version = "2.0.0-dev", default-features = false, path = "../../primitives/session" }
-sp-api = { version = "2.0.0-dev", default-features = false, path = "../../primitives/api" }
-sp-runtime = { version = "2.0.0-dev", default-features = false, path = "../../primitives/runtime" }
-pallet-babe = { version = "2.0.0-dev", default-features = false, path = "../../frame/babe" }
-pallet-balances = { version = "2.0.0-dev", default-features = false, path = "../../frame/balances" }
-frame-system = { version = "2.0.0-dev", default-features = false, path = "../../frame/system" }
-frame-system-rpc-runtime-api = { version = "2.0.0-dev", default-features = false, path = "../../frame/system/rpc/runtime-api" }
-pallet-timestamp = { version = "2.0.0-dev", default-features = false, path = "../../frame/timestamp" }
-sp-finality-grandpa = { version = "2.0.0-dev", default-features = false, path = "../../primitives/finality-grandpa" }
-sp-trie = { version = "2.0.0-dev", default-features = false, path = "../../primitives/trie" }
-sp-transaction-pool = { version = "2.0.0-dev", default-features = false, path = "../../primitives/transaction-pool" }
-trie-db = { version = "0.20.1", default-features = false }
-parity-util-mem = { version = "0.6.1", default-features = false, features = ["primitive-types"] }
-sc-service = { version = "0.8.0-dev", default-features = false, optional = true, features = ["test-helpers"], path = "../../client/service" }
-frame-utils = { version = "2.0.0-alpha.3", default-features = false, path = "../../utils/frame-utils" }
-=======
 sp-offchain = { path = "../../primitives/offchain", default-features = false, version = "2.0.0-rc2"}
 sp-core = { version = "2.0.0-rc2", default-features = false, path = "../../primitives/core" }
 sp-std = { version = "2.0.0-rc2", default-features = false, path = "../../primitives/std" }
@@ -57,6 +33,7 @@
 sp-api = { version = "2.0.0-rc2", default-features = false, path = "../../primitives/api" }
 sp-runtime = { version = "2.0.0-rc2", default-features = false, path = "../../primitives/runtime" }
 pallet-babe = { version = "2.0.0-rc2", default-features = false, path = "../../frame/babe" }
+pallet-balances = { version = "2.0.0-rc2", default-features = false, path = "../../frame/balances" }
 frame-system = { version = "2.0.0-rc2", default-features = false, path = "../../frame/system" }
 frame-system-rpc-runtime-api = { version = "2.0.0-rc2", default-features = false, path = "../../frame/system/rpc/runtime-api" }
 pallet-timestamp = { version = "2.0.0-rc2", default-features = false, path = "../../frame/timestamp" }
@@ -66,7 +43,7 @@
 trie-db = { version = "0.20.1", default-features = false }
 parity-util-mem = { version = "0.6.1", default-features = false, features = ["primitive-types"] }
 sc-service = { version = "0.8.0-rc2", default-features = false, optional = true, features = ["test-helpers"], path = "../../client/service" }
->>>>>>> 5b4ed426
+frame-utils = { version = "2.0.0-rc2", default-features = false, path = "../../utils/frame-utils" }
 
 # 3rd party
 cfg-if = "0.1.10"

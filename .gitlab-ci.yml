# .gitlab-ci.yml
#
# substrate
#
# pipelines can be triggered manually in the web
# setting DEPLOY_TAG will only deploy the tagged image

# SAMPLE JOB TEMPLATE - This is not a complete example but is enough to build a
# simple CI job. For full documentation, visit https://docs.gitlab.com/ee/ci/yaml/
#
# my-example-job:
#   stage:                           test # One of the stages listed below this job (required)
#   image:                           paritytech/tools:latest # Any docker image (required)
#   allow_failure:                   true # Allow the pipeline to continue if this job fails (default: false)
#   dependencies:
#     - build-rust-doc-release # Any jobs that are required to run before this job (optional)
#   variables:
#     MY_ENVIRONMENT_VARIABLE:       "some useful value" # Environment variables passed to the job (optional)
#   script:
#     - echo "List of shell commands to run in your job"
#     - echo "You can also just specify a script here, like so:"
#     - ./.maintain/gitlab/my_amazing_script.sh

stages:
  - check
  - test
  - build
  - post-build-test
  - publish
  - deploy
  - flaming-fir

variables:                         &default-vars
  GIT_STRATEGY:                    fetch
  GIT_DEPTH:                       100
  CARGO_INCREMENTAL:               0
  DOCKER_OS:                       "debian:stretch"
  ARCH:                            "x86_64"
  # FIXME set to release
  CARGO_UNLEASH_INSTALL_PARAMS:    "--version 1.0.0-alpha.10"
  CARGO_UNLEASH_PKG_DEF:           "--skip node node-* pallet-template pallet-example pallet-example-* subkey chain-spec-builder"

default:
  cache:                           {}

.collect-artifacts:                &collect-artifacts
  artifacts:
    name:                          "${CI_JOB_NAME}_${CI_COMMIT_REF_NAME}"
    when:                          on_success
    expire_in:                     7 days
    paths:
      - artifacts/

.kubernetes-build:                 &kubernetes-build
  tags:
    - kubernetes-parity-build
  environment:
    name: parity-build
  interruptible:                   true

.docker-env:                       &docker-env
  image:                           paritytech/ci-linux:production
  before_script:
    - rustup show
    - cargo --version
    - sccache -s
  only:
    - master
    - /^v[0-9]+\.[0-9]+.*$/        # i.e. v1.0, v2.1rc1
    - schedules
    - web
    - /^[0-9]+$/                   # PRs
  retry:
    max: 2
    when:
      - runner_system_failure
      - unknown_failure
      - api_failure
  interruptible:                   true
  tags:
    - linux-docker

.build-only:                       &build-only
  only:
    - master
    - /^v[0-9]+\.[0-9]+.*$/        # i.e. v1.0, v2.1rc1
    - /^pre-v[0-9]+\.[0-9]+-[0-9a-f]+$/
    - web

#### stage:                       .pre

skip-if-draft:
  image:                           paritytech/tools:latest
  <<:                              *kubernetes-build
  stage:                          .pre
  only:
    - /^[0-9]+$/                  # Pull requests
  script:
     - ./.maintain/gitlab/skip_if_draft.sh

#### stage:                        check

check-runtime:
  stage:                           check
  image:                           paritytech/tools:latest
  <<:                              *kubernetes-build
  only:
    - /^[0-9]+$/
  variables:
    <<:                            *default-vars
    GITLAB_API:                    "https://gitlab.parity.io/api/v4"
    GITHUB_API_PROJECT:            "parity%2Finfrastructure%2Fgithub-api"
  script:
    - ./.maintain/gitlab/check_runtime.sh
  allow_failure:                   true

check-signed-tag:
  stage:                           check
  image:                           paritytech/tools:latest
  <<:                              *kubernetes-build
  only:
    - /^ci-release-.*$/
    - /^v[0-9]+\.[0-9]+\.[0-9]+.*$/
  script:
    - ./.maintain/gitlab/check_signed.sh

check-line-width:
  stage:                           check
  image:                           paritytech/tools:latest
  <<:                              *kubernetes-build
  only:
    - /^[0-9]+$/
  script:
    - ./.maintain/gitlab/check_line_width.sh
  allow_failure:                   true

test-dependency-rules:
  stage:                           check
  image:                           paritytech/tools:latest
  <<:                              *kubernetes-build
  except:
    variables:
      - $DEPLOY_TAG
  script:
    - .maintain/ensure-deps.sh

#### stage:                        test

cargo-audit:
  stage:                           test
  <<:                              *docker-env
  except:
    - /^[0-9]+$/
  script:
    - cargo audit
  allow_failure:                   true

cargo-deny:
  stage:                           test
  <<:                              *docker-env
  only:
    - schedules
    - tags
    - web
  script:
    - cargo deny check --hide-inclusion-graph -c .maintain/deny.toml
  after_script:
    - echo "___The complete log is in the artifacts___"
    - cargo deny check -c .maintain/deny.toml 2> deny.log
  artifacts:
    name:                          $CI_COMMIT_SHORT_SHA
    expire_in:                     3 days
    when:                          always
    paths:
      - deny.log

cargo-check-benches:
  stage:                           test
  <<:                              *docker-env
  script:
    - BUILD_DUMMY_WASM_BINARY=1 time cargo +nightly check --benches --all
    - cargo run --release -p node-bench -- ::node::import::native::sr25519::transfer_keep_alive::paritydb::small
    - cargo run --release -p node-bench -- ::trie::read::small
    - sccache -s

cargo-check-subkey:
  stage:                           test
  <<:                              *docker-env
  except:
    - /^v[0-9]+\.[0-9]+.*$/        # i.e. v1.0, v2.1rc1
  script:
    - cd ./bin/utils/subkey
    - BUILD_DUMMY_WASM_BINARY=1 time cargo check --release
    - sccache -s

test-deterministic-wasm:
  stage:                           test
  <<:                              *docker-env
  variables:
    <<:                            *default-vars
  except:
    variables:
      - $DEPLOY_TAG
  script:
    # build runtime
    - WASM_BUILD_NO_COLOR=1 cargo build --verbose --release -p node-runtime
    # make checksum
    - sha256sum target/release/wbuild/target/wasm32-unknown-unknown/release/node_runtime.wasm > checksum.sha256
    # clean up – FIXME: can we reuse some of the artifacts?
    - cargo clean
    # build again
    - WASM_BUILD_NO_COLOR=1 cargo build --verbose --release -p node-runtime
    # confirm checksum
    - sha256sum -c checksum.sha256
    - sccache -s

test-linux-stable:                 &test-linux
  stage:                           test
  <<:                              *docker-env
  variables:
    <<:                            *default-vars
    # Enable debug assertions since we are running optimized builds for testing
    # but still want to have debug assertions.
    RUSTFLAGS:                     "-Cdebug-assertions=y -Dwarnings"
    RUST_BACKTRACE:                1
    WASM_BUILD_NO_COLOR:           1
  except:
    variables:
      - $DEPLOY_TAG
  script:
<<<<<<< HEAD
    - WASM_BUILD_NO_COLOR=1 time cargo test --all --release --verbose --locked
    - WASM_BUILD_NO_COLOR=1 time cargo test -p substrate-test-utils-derive --release --verbose --locked -- --ignored timeout
=======
    # this job runs all tests in former runtime-benchmarks, frame-staking and wasmtime tests
    - time cargo test --workspace --locked --release --verbose --features runtime-benchmarks --manifest-path bin/node/cli/Cargo.toml
>>>>>>> aa36bf28
    - sccache -s

unleash-check:
  stage:                           test
  <<:                              *docker-env
  only:
    - master
    - tags
  script:
    - cargo install cargo-unleash ${CARGO_UNLEASH_INSTALL_PARAMS}
    - cargo unleash check ${CARGO_UNLEASH_PKG_DEF}

test-frame-examples-compile-to-wasm:
  # into one job
  stage:                           test
  <<:                              *docker-env
  variables:
    <<:                            *default-vars
    # Enable debug assertions since we are running optimized builds for testing
    # but still want to have debug assertions.
    RUSTFLAGS: -Cdebug-assertions=y
    RUST_BACKTRACE: 1
  except:
    variables:
      - $DEPLOY_TAG
  script:
    - cd frame/example-offchain-worker/
    - cargo +nightly build --target=wasm32-unknown-unknown --no-default-features
    - cd ../example
    - cargo +nightly build --target=wasm32-unknown-unknown --no-default-features
    - sccache -s

test-linux-stable-int:
  <<:                              *test-linux
  except:
    refs:
      - /^v[0-9]+\.[0-9]+.*$/      # i.e. v1.0, v2.1rc1
    variables:
      - $DEPLOY_TAG
  script:
    - echo "___Logs will be partly shown at the end in case of failure.___"
    - echo "___Full log will be saved to the job artifacts only in case of failure.___"
    - WASM_BUILD_NO_COLOR=1
      RUST_LOG=sync=trace,consensus=trace,client=trace,state-db=trace,db=trace,forks=trace,state_db=trace,storage_cache=trace
        time cargo test -p node-cli --release --verbose --locked -- --ignored
        &> ${CI_COMMIT_SHORT_SHA}_int_failure.log
    - sccache -s
  after_script:
    - awk '/FAILED|^error\[/,0' ${CI_COMMIT_SHORT_SHA}_int_failure.log
  artifacts:
    name:                          $CI_COMMIT_SHORT_SHA
    when:                          on_failure
    expire_in:                     3 days
    paths:
      - ${CI_COMMIT_SHORT_SHA}_int_failure.log

check-web-wasm:
  stage:                           test
  <<:                              *docker-env
  except:
    - /^v[0-9]+\.[0-9]+.*$/        # i.e. v1.0, v2.1rc1
  script:
    # WASM support is in progress. As more and more crates support WASM, we
    # should add entries here. See https://github.com/paritytech/substrate/issues/2416
    - time cargo build --target=wasm32-unknown-unknown -p sp-io
    - time cargo build --target=wasm32-unknown-unknown -p sp-runtime
    - time cargo build --target=wasm32-unknown-unknown -p sp-std
    - time cargo build --target=wasm32-unknown-unknown -p sc-consensus-aura
    - time cargo build --target=wasm32-unknown-unknown -p sc-consensus-babe
    - time cargo build --target=wasm32-unknown-unknown -p sp-consensus
    - time cargo build --target=wasm32-unknown-unknown -p sc-telemetry
    # Note: the command below is a bit weird because several Cargo issues prevent us from compiling the node in a more straight-forward way.
    - time cargo +nightly build --manifest-path=bin/node/cli/Cargo.toml --no-default-features --features browser --target=wasm32-unknown-unknown -Z features=itarget
    - sccache -s

test-full-crypto-feature:
  stage:                           test
  <<:                              *docker-env
  variables:
    <<:                            *default-vars
    # Enable debug assertions since we are running optimized builds for testing
    # but still want to have debug assertions.
    RUSTFLAGS: -Cdebug-assertions=y
    RUST_BACKTRACE: 1
  except:
    variables:
      - $DEPLOY_TAG
  script:
    - cd primitives/core/
    - time cargo +nightly build --verbose --no-default-features --features full_crypto
    - cd ../application-crypto
    - time cargo +nightly build --verbose --no-default-features --features full_crypto
    - sccache -s

cargo-check-macos:
  stage:                           test
  # shell runner on mac ignores the image set in *docker-env
  <<:                              *docker-env
  script:
    - BUILD_DUMMY_WASM_BINARY=1 time cargo check --release
    - sccache -s
  tags:
    - osx

test-prometheus-alerting-rules:
  stage:                           test
  image:                           paritytech/tools:latest
  <<:                              *kubernetes-build
  script:
    - promtool check rules .maintain/monitoring/alerting-rules/alerting-rules.yaml
    - cat .maintain/monitoring/alerting-rules/alerting-rules.yaml | promtool test rules .maintain/monitoring/alerting-rules/alerting-rule-tests.yaml

#### stage:                        build

check-polkadot-companion-status:
  stage:                           build
  image:                           paritytech/tools:latest
  <<:                              *kubernetes-build
  only:
    - /^[0-9]+$/                   # PRs
  script:
    - ./.maintain/gitlab/check_polkadot_companion_status.sh

check-polkadot-companion-build:
  stage:                           build
  <<:                              *docker-env
  needs:
    - job:                         test-linux-stable-int
      artifacts:                   false
  script:
    - ./.maintain/gitlab/check_polkadot_companion_build.sh
  after_script:
    - cd polkadot && git rev-parse --abbrev-ref HEAD
  allow_failure:                   true

test-browser-node:
  stage:                           build
  <<:                              *docker-env
  needs:
    - job:                         check-web-wasm
      artifacts:                   false
  variables:
    <<:                                         *default-vars
    CHROMEDRIVER_ARGS:                          "--log-level=INFO --whitelisted-ips=127.0.0.1"
    CARGO_TARGET_WASM32_UNKNOWN_UNKNOWN_RUNNER: "wasm-bindgen-test-runner"
    WASM_BINDGEN_TEST_TIMEOUT:                  120
  script:
    - cargo +nightly test --target wasm32-unknown-unknown -p node-browser-testing -Z features=itarget

build-linux-substrate:             &build-binary
  stage:                           build
  <<:                              *collect-artifacts
  <<:                              *docker-env
  <<:                              *build-only
  needs:
    - job:                         test-linux-stable
      artifacts:                   false
  before_script:
    - mkdir -p ./artifacts/substrate/
  except:
    variables:
      - $DEPLOY_TAG
  script:
    - WASM_BUILD_NO_COLOR=1 time cargo build --release --verbose
    - mv ./target/release/substrate ./artifacts/substrate/.
    - echo -n "Substrate version = "
    - if [ "${CI_COMMIT_TAG}" ]; then
        echo "${CI_COMMIT_TAG}" | tee ./artifacts/substrate/VERSION;
      else
        ./artifacts/substrate/substrate --version |
          sed -n -E 's/^substrate ([0-9.]+.*-[0-9a-f]{7,13})-.*$/\1/p' |
            tee ./artifacts/substrate/VERSION;
      fi
    - sha256sum ./artifacts/substrate/substrate | tee ./artifacts/substrate/substrate.sha256
    - printf '\n# building node-template\n\n'
    - ./.maintain/node-template-release.sh ./artifacts/substrate/substrate-node-template.tar.gz
    - cp -r .maintain/docker/substrate.Dockerfile ./artifacts/substrate/
    - sccache -s


build-linux-subkey:                &build-subkey
  <<:                              *build-binary
  needs:
    - job:                         cargo-check-subkey
      artifacts:                   false
  before_script:
    - mkdir -p ./artifacts/subkey
  script:
    - cd ./bin/utils/subkey
    - BUILD_DUMMY_WASM_BINARY=1 time cargo build --release --verbose
    - cd -
    - mv ./target/release/subkey ./artifacts/subkey/.
    - echo -n "Subkey version = "
    - ./artifacts/subkey/subkey --version |
        sed -n -E 's/^subkey ([0-9.]+.*)/\1/p' |
          tee ./artifacts/subkey/VERSION;
    - sha256sum ./artifacts/subkey/subkey | tee ./artifacts/subkey/subkey.sha256
    - cp -r .maintain/docker/subkey.Dockerfile ./artifacts/subkey/
    - sccache -s

build-macos-subkey:
  <<:                              *build-subkey
  only:
    - master
    - /^v[0-9]+\.[0-9]+.*$/        # i.e. v1.0, v2.1rc1
  tags:
    - osx

build-rust-doc-release:
  stage:                           build
  <<:                              *docker-env
  allow_failure:                   true
  artifacts:
    name:                          "${CI_JOB_NAME}_${CI_COMMIT_REF_NAME}-doc"
    when:                          on_success
    expire_in:                     7 days
    paths:
    - ./crate-docs
  <<:                              *build-only
  script:
    - rm -f ./crate-docs/index.html # use it as an indicator if the job succeeds
    - BUILD_DUMMY_WASM_BINARY=1 RUSTDOCFLAGS="--html-in-header $(pwd)/.maintain/rustdoc-header.html"
        time cargo +nightly doc --release --all --verbose
    - cp -R ./target/doc ./crate-docs
    - echo "<meta http-equiv=refresh content=0;url=sc_service/index.html>" > ./crate-docs/index.html
    - sccache -s

#### stage:                        post-build-test

trigger-contracts-ci:
  stage:                           post-build-test
  needs:
    - job:                         build-linux-substrate
      artifacts:                   false
    - job:                         test-linux-stable
      artifacts:                   false
  trigger:
    project:                       parity/srml-contracts-waterfall
    branch:                        master
    strategy:                      depend
  only:
    - master
    - schedules

#### stage:                        publish

.build-push-docker-image:          &build-push-docker-image
  <<:                              *build-only
  <<:                              *kubernetes-build
  image:                           docker:stable
  services:
    - docker:dind
  variables:                       &docker-build-vars
    <<:                            *default-vars
    DOCKER_HOST:                   tcp://localhost:2375
    DOCKER_DRIVER:                 overlay2
    GIT_STRATEGY:                  none
    DOCKERFILE:                    $PRODUCT.Dockerfile
    CONTAINER_IMAGE:               parity/$PRODUCT
  before_script:
    - test "$Docker_Hub_User_Parity" -a "$Docker_Hub_Pass_Parity"
        || ( echo "no docker credentials provided"; exit 1 )
    - docker login -u "$Docker_Hub_User_Parity" -p "$Docker_Hub_Pass_Parity"
    - docker info
  script:
    - cd ./artifacts/$PRODUCT/
    - VERSION="$(cat ./VERSION)"
    - echo "${PRODUCT} version = ${VERSION}"
    - test -z "${VERSION}" && exit 1
    - docker build
      --build-arg VCS_REF="${CI_COMMIT_SHA}"
      --build-arg BUILD_DATE="$(date -u '+%Y-%m-%dT%H:%M:%SZ')"
      --tag $CONTAINER_IMAGE:$VERSION
      --tag $CONTAINER_IMAGE:latest
      --file $DOCKERFILE .
    - docker push $CONTAINER_IMAGE:$VERSION
    - docker push $CONTAINER_IMAGE:latest

publish-docker-substrate:
  stage:                           publish
  <<:                              *build-push-docker-image
  # collect VERSION artifact here to pass it on to kubernetes
  <<:                              *collect-artifacts
  needs:
    - job:                         build-linux-substrate
      artifacts:                   true
  variables:
    <<:                            *docker-build-vars
    PRODUCT:                       substrate
  after_script:
    - docker logout
    # only VERSION information is needed for the deployment
    - find ./artifacts/ -depth -not -name VERSION -type f -delete

publish-docker-subkey:
  stage:                           publish
  <<:                              *build-push-docker-image
  needs:
    - job:                         build-linux-subkey
      artifacts:                   true
  variables:
    <<:                            *docker-build-vars
    PRODUCT:                       subkey
  after_script:
    - docker logout

publish-s3-release:
  stage:                           publish
  <<:                              *build-only
  <<:                              *kubernetes-build
  needs:
    - job:                         build-linux-substrate
      artifacts:                   true
    - job:                         build-linux-subkey
      artifacts:                   true
  image:                           paritytech/awscli:latest
  variables:
    GIT_STRATEGY:                  none
    BUCKET:                        "releases.parity.io"
    PREFIX:                        "substrate/${ARCH}-${DOCKER_OS}"
  script:
    - aws s3 sync ./artifacts/ s3://${BUCKET}/${PREFIX}/$(cat ./artifacts/substrate/VERSION)/
    - echo "update objects in latest path"
    - aws s3 sync s3://${BUCKET}/${PREFIX}/$(cat ./artifacts/substrate/VERSION)/ s3://${BUCKET}/${PREFIX}/latest/
  after_script:
    - aws s3 ls s3://${BUCKET}/${PREFIX}/latest/
        --recursive --human-readable --summarize


publish-s3-doc:
  stage:                           publish
  image:                           paritytech/awscli:latest
  allow_failure:                   true
  needs:
    - job:                         build-rust-doc-release
      artifacts:                   true
  <<:                              *build-only
  <<:                              *kubernetes-build
  variables:
    GIT_STRATEGY:                  none
    BUCKET:                        "releases.parity.io"
    PREFIX:                        "substrate-rustdoc"
  script:
    - test -r ./crate-docs/index.html || (
        echo "./crate-docs/index.html not present, build:rust:doc:release job not complete";
        exit 1
      )
    - aws s3 sync --delete --size-only --only-show-errors
        ./crate-docs/ s3://${BUCKET}/${PREFIX}/
  after_script:
    - aws s3 ls s3://${BUCKET}/${PREFIX}/
        --human-readable --summarize

publish-draft-release:
  stage:                           publish
  image:                           paritytech/tools:latest
  only:
    - /^ci-release-.*$/
    - /^v[0-9]+\.[0-9]+\.[0-9]+.*$/
  script:
    - ./.maintain/gitlab/publish_draft_release.sh
  allow_failure:                   true

publish-to-crates-io:
  stage:                           publish
  <<:                              *docker-env
  only:
    - /^ci-release-.*$/
    - /^v[0-9]+\.[0-9]+\.[0-9]+.*$/
  script:
    - cargo install cargo-unleash ${CARGO_UNLEASH_INSTALL_PARAMS}
    - cargo unleash em-dragons --no-check ${CARGO_UNLEASH_PKG_DEF}
  allow_failure:                   true



deploy-kubernetes-alerting-rules:
  stage:                           deploy
  interruptible:                   true
  retry:                           1
  tags:
    - kubernetes-parity-build
  image:                           paritytech/kubetools:latest
  environment:
    name: parity-mgmt-polkadot-alerting
  variables:
    NAMESPACE:                     monitoring
    PROMETHEUSRULE:                prometheus-k8s-rules-polkadot-alerting
    RULES:                         .maintain/monitoring/alerting-rules/alerting-rules.yaml
  script:
    - echo "deploying prometheus alerting rules"
    - kubectl -n ${NAMESPACE} patch prometheusrule ${PROMETHEUSRULE} 
        --type=merge --patch "$(sed 's/^/  /;1s/^/spec:\n/' ${RULES})"
  only:
    refs:
      - master
    changes:
      - "${RULES}"



.validator-deploy:                 &validator-deploy
  <<:                              *build-only
  stage:                           flaming-fir
  needs:
    # script will fail if there is no artifacts/substrate/VERSION
    - job:                         publish-docker-substrate
      artifacts:                   true
  image:                           parity/azure-ansible:v1
  allow_failure:                   true
  when:                            manual
  interruptible:                   true
  tags:
    - linux-docker

validator 1 4:
  <<:                              *validator-deploy
  script:
    - ./.maintain/flamingfir-deploy.sh flamingfir-validator1

validator 2 4:
  <<:                              *validator-deploy
  script:
    - ./.maintain/flamingfir-deploy.sh flamingfir-validator2

validator 3 4:
  <<:                              *validator-deploy
  script:
    - ./.maintain/flamingfir-deploy.sh flamingfir-validator3

validator 4 4:
  <<:                              *validator-deploy
  script:
    - ./.maintain/flamingfir-deploy.sh flamingfir-validator4

#### stage:                       .post

check-labels:
  stage:                          .post
  image:                          paritytech/tools:latest
  <<:                             *kubernetes-build
  only:
    - /^[0-9]+$/
  script:
    - ./.maintain/gitlab/check_labels.sh<|MERGE_RESOLUTION|>--- conflicted
+++ resolved
@@ -228,13 +228,9 @@
     variables:
       - $DEPLOY_TAG
   script:
-<<<<<<< HEAD
-    - WASM_BUILD_NO_COLOR=1 time cargo test --all --release --verbose --locked
-    - WASM_BUILD_NO_COLOR=1 time cargo test -p substrate-test-utils-derive --release --verbose --locked -- --ignored timeout
-=======
     # this job runs all tests in former runtime-benchmarks, frame-staking and wasmtime tests
     - time cargo test --workspace --locked --release --verbose --features runtime-benchmarks --manifest-path bin/node/cli/Cargo.toml
->>>>>>> aa36bf28
+    - WASM_BUILD_NO_COLOR=1 time cargo test -p substrate-test-utils-derive --release --verbose --locked -- --ignored timeout
     - sccache -s
 
 unleash-check:
@@ -626,7 +622,7 @@
     RULES:                         .maintain/monitoring/alerting-rules/alerting-rules.yaml
   script:
     - echo "deploying prometheus alerting rules"
-    - kubectl -n ${NAMESPACE} patch prometheusrule ${PROMETHEUSRULE} 
+    - kubectl -n ${NAMESPACE} patch prometheusrule ${PROMETHEUSRULE}
         --type=merge --patch "$(sed 's/^/  /;1s/^/spec:\n/' ${RULES})"
   only:
     refs:

// This file is part of Substrate.

// Copyright (C) 2017-2020 Parity Technologies (UK) Ltd.
// SPDX-License-Identifier: GPL-3.0-or-later WITH Classpath-exception-2.0

// This program is free software: you can redistribute it and/or modify
// it under the terms of the GNU General Public License as published by
// the Free Software Foundation, either version 3 of the License, or
// (at your option) any later version.

// This program is distributed in the hope that it will be useful,
// but WITHOUT ANY WARRANTY; without even the implied warranty of
// MERCHANTABILITY or FITNESS FOR A PARTICULAR PURPOSE. See the
// GNU General Public License for more details.

// You should have received a copy of the GNU General Public License
// along with this program. If not, see <https://www.gnu.org/licenses/>.

use crate::{chain_spec, service, Cli, Subcommand};
use node_executor::Executor;
<<<<<<< HEAD
use node_runtime::{Block, RuntimeApi, Runtime};
use node_primitives::Hash;
use sc_cli::{Result, SubstrateCli};
=======
use node_runtime::{Block, RuntimeApi};
use sc_cli::{Result, SubstrateCli, RuntimeVersion, Role, ChainSpec};
>>>>>>> 60e3a693

impl SubstrateCli for Cli {
	fn impl_name() -> String {
		"Substrate Node".into()
	}

	fn impl_version() -> String {
		env!("SUBSTRATE_CLI_IMPL_VERSION").into()
	}

	fn description() -> String {
		env!("CARGO_PKG_DESCRIPTION").into()
	}

	fn author() -> String {
		env!("CARGO_PKG_AUTHORS").into()
	}

	fn support_url() -> String {
		"https://github.com/paritytech/substrate/issues/new".into()
	}

	fn copyright_start_year() -> i32 {
		2017
	}

	fn load_spec(&self, id: &str) -> std::result::Result<Box<dyn sc_service::ChainSpec>, String> {
		Ok(match id {
			"dev" => Box::new(chain_spec::development_config()),
			"local" => Box::new(chain_spec::local_testnet_config()),
			"" | "fir" | "flaming-fir" => Box::new(chain_spec::flaming_fir_config()?),
			"staging" => Box::new(chain_spec::staging_testnet_config()),
			path => Box::new(chain_spec::ChainSpec::from_json_file(
				std::path::PathBuf::from(path),
			)?),
		})
	}

	fn native_runtime_version(_: &Box<dyn ChainSpec>) -> &'static RuntimeVersion {
		&node_runtime::VERSION
	}
}

/// Parse command line arguments into service configuration.
pub fn run() -> Result<()> {
	let cli = Cli::from_args();

	match &cli.subcommand {
		None => {
			let runner = cli.create_runner(&cli.run)?;
			runner.run_node_until_exit(|config| match config.role {
				Role::Light => service::new_light(config),
				_ => service::new_full(config),
			})
		}
		Some(Subcommand::Inspect(cmd)) => {
			let runner = cli.create_runner(cmd)?;

			runner.sync_run(|config| cmd.run::<Block, RuntimeApi, Executor>(config))
		}
		Some(Subcommand::Benchmark(cmd)) => {
			if cfg!(feature = "runtime-benchmarks") {
				let runner = cli.create_runner(cmd)?;

				runner.sync_run(|config| cmd.run::<Block, Executor>(config))
			} else {
				println!("Benchmarking wasn't enabled when building the node. \
				You can enable it with `--features runtime-benchmarks`.");
				Ok(())
			}
		}
		Some(Subcommand::Key(cmd)) => {
			let runner = cli.create_runner(cmd)?;

			runner.sync_run(|_| cmd.run::<Hash>())
		},
		Some(Subcommand::SignTransaction(cmd)) => {
			let runner = cli.create_runner(cmd)?;

			runner.sync_run(|_| cmd.run::<Runtime>())
		}
		Some(Subcommand::Transfer(cmd)) => {
			let runner = cli.create_runner(cmd)?;

			runner.sync_run(|_| cmd.run::<Runtime>())
		}
		Some(Subcommand::Base(subcommand)) => {
			let runner = cli.create_runner(subcommand)?;
<<<<<<< HEAD

			runner.run_subcommand(
				subcommand,
				|config| Ok(new_full_start!(config).0)
			)
=======
			runner.run_subcommand(subcommand, |config| {
				let (builder, _, _, _) = new_full_start!(config);
				Ok(builder.to_chain_ops_parts())
			})
>>>>>>> 60e3a693
		}
	}
}<|MERGE_RESOLUTION|>--- conflicted
+++ resolved
@@ -18,14 +18,9 @@
 
 use crate::{chain_spec, service, Cli, Subcommand};
 use node_executor::Executor;
-<<<<<<< HEAD
-use node_runtime::{Block, RuntimeApi, Runtime};
+use node_runtime::{Block, RuntimeApi};
 use node_primitives::Hash;
-use sc_cli::{Result, SubstrateCli};
-=======
-use node_runtime::{Block, RuntimeApi};
 use sc_cli::{Result, SubstrateCli, RuntimeVersion, Role, ChainSpec};
->>>>>>> 60e3a693
 
 impl SubstrateCli for Cli {
 	fn impl_name() -> String {
@@ -102,30 +97,12 @@
 
 			runner.sync_run(|_| cmd.run::<Hash>())
 		},
-		Some(Subcommand::SignTransaction(cmd)) => {
-			let runner = cli.create_runner(cmd)?;
-
-			runner.sync_run(|_| cmd.run::<Runtime>())
-		}
-		Some(Subcommand::Transfer(cmd)) => {
-			let runner = cli.create_runner(cmd)?;
-
-			runner.sync_run(|_| cmd.run::<Runtime>())
-		}
 		Some(Subcommand::Base(subcommand)) => {
 			let runner = cli.create_runner(subcommand)?;
-<<<<<<< HEAD
-
-			runner.run_subcommand(
-				subcommand,
-				|config| Ok(new_full_start!(config).0)
-			)
-=======
 			runner.run_subcommand(subcommand, |config| {
 				let (builder, _, _, _) = new_full_start!(config);
 				Ok(builder.to_chain_ops_parts())
 			})
->>>>>>> 60e3a693
 		}
 	}
 }
--- conflicted
+++ resolved
@@ -404,7 +404,6 @@
 }
 
 parameter_types! {
-<<<<<<< HEAD
 	// NOTE Those are significantly lower than the corresponding fees for transferring funds.
 	// Since if we charge the fee in gas there is basically not enough gas even to make one simple
 	// transfer.
@@ -420,8 +419,6 @@
 	pub const ContractCreationFee: Balance = 1000;
 	pub const ContractFee: Balance = 1000;
 
-=======
->>>>>>> 297e6495
 	pub const ContractTransactionBaseFee: Balance = 1 * CENTS;
 	pub const ContractTransactionByteFee: Balance = 10 * MILLICENTS;
 	pub const TombstoneDeposit: Balance = 1 * DOLLARS;
@@ -641,13 +638,8 @@
 		FinalityTracker: pallet_finality_tracker::{Module, Call, Inherent},
 		Grandpa: pallet_grandpa::{Module, Call, Storage, Config, Event},
 		Treasury: pallet_treasury::{Module, Call, Storage, Config, Event<T>},
-<<<<<<< HEAD
-		Contracts: pallet_contracts::{Module, Call, Storage, Config, Event<T>},
-		Sudo: pallet_sudo,
-=======
 		Contracts: pallet_contracts::{Module, Call, Config<T>, Storage, Event<T>},
 		Sudo: pallet_sudo::{Module, Call, Config<T>, Storage, Event<T>},
->>>>>>> 297e6495
 		ImOnline: pallet_im_online::{Module, Call, Storage, Event<T>, ValidateUnsigned, Config<T>},
 		AuthorityDiscovery: pallet_authority_discovery::{Module, Call, Config},
 		Offences: pallet_offences::{Module, Call, Storage, Event},

// This file is part of Substrate.

// Copyright (C) 2018-2020 Parity Technologies (UK) Ltd.
// SPDX-License-Identifier: GPL-3.0-or-later WITH Classpath-exception-2.0

// This program is free software: you can redistribute it and/or modify
// it under the terms of the GNU General Public License as published by
// the Free Software Foundation, either version 3 of the License, or
// (at your option) any later version.

// This program is distributed in the hope that it will be useful,
// but WITHOUT ANY WARRANTY; without even the implied warranty of
// MERCHANTABILITY or FITNESS FOR A PARTICULAR PURPOSE. See the
// GNU General Public License for more details.

// You should have received a copy of the GNU General Public License
// along with this program. If not, see <https://www.gnu.org/licenses/>.

//! The Substrate runtime. This can be compiled with ``#[no_std]`, ready for Wasm.

#![cfg_attr(not(feature = "std"), no_std)]
// `construct_runtime!` does a lot of recursion and requires us to increase the limit to 256.
#![recursion_limit="256"]

use sp_std::prelude::*;

use frame_support::{
	construct_runtime, parameter_types, debug, RuntimeDebug,
	weights::{
		Weight, IdentityFee,
		constants::{BlockExecutionWeight, ExtrinsicBaseWeight, RocksDbWeight, WEIGHT_PER_SECOND},
	},
	traits::{Currency, Imbalance, KeyOwnerProofSystem, OnUnbalanced, Randomness, LockIdentifier},
};
use frame_system::{EnsureRoot, EnsureOneOf};
use frame_support::traits::InstanceFilter;
use codec::{Encode, Decode};
use sp_core::{
	crypto::KeyTypeId,
	u32_trait::{_1, _2, _3, _4},
	OpaqueMetadata,
};
pub use node_primitives::{AccountId, Signature};
use node_primitives::{AccountIndex, Balance, BlockNumber, Hash, Index, Moment};
use sp_api::impl_runtime_apis;
use sp_runtime::{
	Permill, Perbill, Perquintill, Percent, ApplyExtrinsicResult,
	impl_opaque_keys, generic, create_runtime_str, ModuleId, FixedPointNumber,
};
use sp_runtime::curve::PiecewiseLinear;
use sp_runtime::transaction_validity::{TransactionValidity, TransactionSource, TransactionPriority};
use sp_runtime::traits::{
	self, BlakeTwo256, Block as BlockT, StaticLookup, SaturatedConversion,
	ConvertInto, OpaqueKeys, NumberFor, Saturating,
};
use sp_version::RuntimeVersion;
#[cfg(any(feature = "std", test))]
use sp_version::NativeVersion;
use pallet_grandpa::{AuthorityId as GrandpaId, AuthorityList as GrandpaAuthorityList};
use pallet_grandpa::fg_primitives;
use pallet_im_online::sr25519::AuthorityId as ImOnlineId;
use sp_authority_discovery::AuthorityId as AuthorityDiscoveryId;
use pallet_transaction_payment_rpc_runtime_api::RuntimeDispatchInfo;
pub use pallet_transaction_payment::{Multiplier, TargetedFeeAdjustment};
use pallet_contracts_rpc_runtime_api::ContractExecResult;
use pallet_session::{historical as pallet_session_historical};
use sp_inherents::{InherentData, CheckInherentsResult};
use static_assertions::const_assert;

#[cfg(any(feature = "std", test))]
pub use sp_runtime::BuildStorage;
#[cfg(any(feature = "std", test))]
pub use pallet_balances::Call as BalancesCall;
#[cfg(any(feature = "std", test))]
pub use frame_system::Call as SystemCall;
#[cfg(any(feature = "std", test))]
pub use pallet_staking::StakerStatus;

/// Implementations of some helper traits passed into runtime modules as associated types.
pub mod impls;
use impls::{CurrencyToVoteHandler, Author};

/// Constant values used within the runtime.
pub mod constants;
use constants::{time::*, currency::*};

// Make the WASM binary available.
#[cfg(feature = "std")]
include!(concat!(env!("OUT_DIR"), "/wasm_binary.rs"));

/// Runtime version.
pub const VERSION: RuntimeVersion = RuntimeVersion {
	spec_name: create_runtime_str!("node"),
	impl_name: create_runtime_str!("substrate-node"),
	authoring_version: 10,
	// Per convention: if the runtime behavior changes, increment spec_version
	// and set impl_version to 0. If only runtime
	// implementation changes and behavior does not, then leave spec_version as
	// is and increment impl_version.
	spec_version: 253,
	impl_version: 0,
	apis: RUNTIME_API_VERSIONS,
	transaction_version: 1,
};

/// Native version.
#[cfg(any(feature = "std", test))]
pub fn native_version() -> NativeVersion {
	NativeVersion {
		runtime_version: VERSION,
		can_author_with: Default::default(),
	}
}

type NegativeImbalance = <Balances as Currency<AccountId>>::NegativeImbalance;

pub struct DealWithFees;
impl OnUnbalanced<NegativeImbalance> for DealWithFees {
	fn on_unbalanceds<B>(mut fees_then_tips: impl Iterator<Item=NegativeImbalance>) {
		if let Some(fees) = fees_then_tips.next() {
			// for fees, 80% to treasury, 20% to author
			let mut split = fees.ration(80, 20);
			if let Some(tips) = fees_then_tips.next() {
				// for tips, if any, 80% to treasury, 20% to author (though this can be anything)
				tips.ration_merge_into(80, 20, &mut split);
			}
			Treasury::on_unbalanced(split.0);
			Author::on_unbalanced(split.1);
		}
	}
}

const AVERAGE_ON_INITIALIZE_WEIGHT: Perbill = Perbill::from_percent(10);
parameter_types! {
	pub const BlockHashCount: BlockNumber = 2400;
	/// We allow for 2 seconds of compute with a 6 second average block time.
	pub const MaximumBlockWeight: Weight = 2 * WEIGHT_PER_SECOND;
	pub const AvailableBlockRatio: Perbill = Perbill::from_percent(75);
	/// Assume 10% of weight for average on_initialize calls.
	pub MaximumExtrinsicWeight: Weight =
		AvailableBlockRatio::get().saturating_sub(AVERAGE_ON_INITIALIZE_WEIGHT)
		* MaximumBlockWeight::get();
	pub const MaximumBlockLength: u32 = 5 * 1024 * 1024;
	pub const Version: RuntimeVersion = VERSION;
}

const_assert!(AvailableBlockRatio::get().deconstruct() >= AVERAGE_ON_INITIALIZE_WEIGHT.deconstruct());

impl frame_system::Trait for Runtime {
	type BaseCallFilter = ();
	type Origin = Origin;
	type Call = Call;
	type Index = Index;
	type BlockNumber = BlockNumber;
	type Hash = Hash;
	type Hashing = BlakeTwo256;
	type AccountId = AccountId;
	type Lookup = Indices;
	type Header = generic::Header<BlockNumber, BlakeTwo256>;
	type Event = Event;
	type BlockHashCount = BlockHashCount;
	type MaximumBlockWeight = MaximumBlockWeight;
	type DbWeight = RocksDbWeight;
	type BlockExecutionWeight = BlockExecutionWeight;
	type ExtrinsicBaseWeight = ExtrinsicBaseWeight;
	type MaximumExtrinsicWeight = MaximumExtrinsicWeight;
	type MaximumBlockLength = MaximumBlockLength;
	type AvailableBlockRatio = AvailableBlockRatio;
	type Version = Version;
	type ModuleToIndex = ModuleToIndex;
	type AccountData = pallet_balances::AccountData<Balance>;
	type OnNewAccount = ();
	type OnKilledAccount = ();
}

impl pallet_utility::Trait for Runtime {
	type Event = Event;
	type Call = Call;
}

parameter_types! {
	// One storage item; key size is 32; value is size 4+4+16+32 bytes = 56 bytes.
	pub const DepositBase: Balance = deposit(1, 88);
	// Additional storage item size of 32 bytes.
	pub const DepositFactor: Balance = deposit(0, 32);
	pub const MaxSignatories: u16 = 100;
}

impl pallet_multisig::Trait for Runtime {
	type Event = Event;
	type Call = Call;
	type Currency = Balances;
	type DepositBase = DepositBase;
	type DepositFactor = DepositFactor;
	type MaxSignatories = MaxSignatories;
}

parameter_types! {
	// One storage item; key size 32, value size 8; .
	pub const ProxyDepositBase: Balance = deposit(1, 8);
	// Additional storage item size of 33 bytes.
	pub const ProxyDepositFactor: Balance = deposit(0, 33);
	pub const MaxProxies: u16 = 32;
}

/// The type used to represent the kinds of proxying allowed.
#[derive(Copy, Clone, Eq, PartialEq, Ord, PartialOrd, Encode, Decode, RuntimeDebug)]
pub enum ProxyType {
	Any,
	NonTransfer,
	Governance,
	Staking,
}
impl Default for ProxyType { fn default() -> Self { Self::Any } }
impl InstanceFilter<Call> for ProxyType {
	fn filter(&self, c: &Call) -> bool {
		match self {
			ProxyType::Any => true,
			ProxyType::NonTransfer => !matches!(c,
				Call::Balances(..) | Call::Vesting(pallet_vesting::Call::vested_transfer(..))
					| Call::Indices(pallet_indices::Call::transfer(..))
			),
			ProxyType::Governance => matches!(c,
				Call::Democracy(..) | Call::Council(..) | Call::Society(..)
					| Call::TechnicalCommittee(..) | Call::Elections(..) | Call::Treasury(..)
			),
			ProxyType::Staking => matches!(c, Call::Staking(..)),
		}
	}
	fn is_superset(&self, o: &Self) -> bool {
		match (self, o) {
			(x, y) if x == y => true,
			(ProxyType::Any, _) => true,
			(_, ProxyType::Any) => false,
			(ProxyType::NonTransfer, _) => true,
			_ => false,
		}
	}
}

impl pallet_proxy::Trait for Runtime {
	type Event = Event;
	type Call = Call;
	type Currency = Balances;
	type ProxyType = ProxyType;
	type ProxyDepositBase = ProxyDepositBase;
	type ProxyDepositFactor = ProxyDepositFactor;
	type MaxProxies = MaxProxies;
}

parameter_types! {
	pub MaximumSchedulerWeight: Weight = Perbill::from_percent(80) * MaximumBlockWeight::get();
}

impl pallet_scheduler::Trait for Runtime {
	type Event = Event;
	type Origin = Origin;
	type Call = Call;
	type MaximumWeight = MaximumSchedulerWeight;
}

parameter_types! {
	pub const EpochDuration: u64 = EPOCH_DURATION_IN_SLOTS;
	pub const ExpectedBlockTime: Moment = MILLISECS_PER_BLOCK;
}

impl pallet_babe::Trait for Runtime {
	type EpochDuration = EpochDuration;
	type ExpectedBlockTime = ExpectedBlockTime;
	type EpochChangeTrigger = pallet_babe::ExternalTrigger;
}

parameter_types! {
	pub const IndexDeposit: Balance = 1 * DOLLARS;
}

impl pallet_indices::Trait for Runtime {
	type AccountIndex = AccountIndex;
	type Currency = Balances;
	type Deposit = IndexDeposit;
	type Event = Event;
}

parameter_types! {
	pub const ExistentialDeposit: Balance = 1 * DOLLARS;
}

impl pallet_balances::Trait for Runtime {
	type Balance = Balance;
	type DustRemoval = ();
	type Event = Event;
	type ExistentialDeposit = ExistentialDeposit;
	type AccountStore = frame_system::Module<Runtime>;
}

parameter_types! {
	pub const TransactionByteFee: Balance = 10 * MILLICENTS;
	pub const TargetBlockFullness: Perquintill = Perquintill::from_percent(25);
	pub AdjustmentVariable: Multiplier = Multiplier::saturating_from_rational(1, 100_000);
	pub MinimumMultiplier: Multiplier = Multiplier::saturating_from_rational(1, 1_000_000_000u128);
}

impl pallet_transaction_payment::Trait for Runtime {
	type Currency = Balances;
	type OnTransactionPayment = DealWithFees;
	type TransactionByteFee = TransactionByteFee;
	type WeightToFee = IdentityFee<Balance>;
	type FeeMultiplierUpdate =
		TargetedFeeAdjustment<Self, TargetBlockFullness, AdjustmentVariable, MinimumMultiplier>;
}

parameter_types! {
	pub const MinimumPeriod: Moment = SLOT_DURATION / 2;
}

impl pallet_timestamp::Trait for Runtime {
	type Moment = Moment;
	type OnTimestampSet = Babe;
	type MinimumPeriod = MinimumPeriod;
}

parameter_types! {
	pub const UncleGenerations: BlockNumber = 5;
}

impl pallet_authorship::Trait for Runtime {
	type FindAuthor = pallet_session::FindAccountFromAuthorIndex<Self, Babe>;
	type UncleGenerations = UncleGenerations;
	type FilterUncle = ();
	type EventHandler = (Staking, ImOnline);
}

impl_opaque_keys! {
	pub struct SessionKeys {
		pub grandpa: Grandpa,
		pub babe: Babe,
		pub im_online: ImOnline,
		pub authority_discovery: AuthorityDiscovery,
	}
}

parameter_types! {
	pub const DisabledValidatorsThreshold: Perbill = Perbill::from_percent(17);
}

impl pallet_session::Trait for Runtime {
	type Event = Event;
	type ValidatorId = <Self as frame_system::Trait>::AccountId;
	type ValidatorIdOf = pallet_staking::StashOf<Self>;
	type ShouldEndSession = Babe;
	type NextSessionRotation = Babe;
	type SessionManager = pallet_session::historical::NoteHistoricalRoot<Self, Staking>;
	type SessionHandler = <SessionKeys as OpaqueKeys>::KeyTypeIdProviders;
	type Keys = SessionKeys;
	type DisabledValidatorsThreshold = DisabledValidatorsThreshold;
}

impl pallet_session::historical::Trait for Runtime {
	type FullIdentification = pallet_staking::Exposure<AccountId, Balance>;
	type FullIdentificationOf = pallet_staking::ExposureOf<Runtime>;
}

pallet_staking_reward_curve::build! {
	const REWARD_CURVE: PiecewiseLinear<'static> = curve!(
		min_inflation: 0_025_000,
		max_inflation: 0_100_000,
		ideal_stake: 0_500_000,
		falloff: 0_050_000,
		max_piece_count: 40,
		test_precision: 0_005_000,
	);
}

parameter_types! {
	pub const SessionsPerEra: sp_staking::SessionIndex = 6;
	pub const BondingDuration: pallet_staking::EraIndex = 24 * 28;
	pub const SlashDeferDuration: pallet_staking::EraIndex = 24 * 7; // 1/4 the bonding duration.
	pub const RewardCurve: &'static PiecewiseLinear<'static> = &REWARD_CURVE;
	pub const MaxNominatorRewardedPerValidator: u32 = 64;
	pub const ElectionLookahead: BlockNumber = EPOCH_DURATION_IN_BLOCKS / 4;
	pub const MaxIterations: u32 = 10;
	// 0.05%. The higher the value, the more strict solution acceptance becomes.
	pub MinSolutionScoreBump: Perbill = Perbill::from_rational_approximation(5u32, 10_000);
}

impl pallet_staking::Trait for Runtime {
	type Currency = Balances;
	type UnixTime = Timestamp;
	type CurrencyToVote = CurrencyToVoteHandler;
	type RewardRemainder = Treasury;
	type Event = Event;
	type Slash = Treasury; // send the slashed funds to the treasury.
	type Reward = (); // rewards are minted from the void
	type SessionsPerEra = SessionsPerEra;
	type BondingDuration = BondingDuration;
	type SlashDeferDuration = SlashDeferDuration;
	/// A super-majority of the council can cancel the slash.
	type SlashCancelOrigin = EnsureOneOf<
		AccountId,
		EnsureRoot<AccountId>,
		pallet_collective::EnsureProportionAtLeast<_3, _4, AccountId, CouncilCollective>
	>;
	type SessionInterface = Self;
	type RewardCurve = RewardCurve;
	type NextNewSession = Session;
	type ElectionLookahead = ElectionLookahead;
	type Call = Call;
	type MaxIterations = MaxIterations;
	type MinSolutionScoreBump = MinSolutionScoreBump;
	type MaxNominatorRewardedPerValidator = MaxNominatorRewardedPerValidator;
	type UnsignedPriority = StakingUnsignedPriority;
}

parameter_types! {
	pub const LaunchPeriod: BlockNumber = 28 * 24 * 60 * MINUTES;
	pub const VotingPeriod: BlockNumber = 28 * 24 * 60 * MINUTES;
	pub const FastTrackVotingPeriod: BlockNumber = 3 * 24 * 60 * MINUTES;
	pub const InstantAllowed: bool = true;
	pub const MinimumDeposit: Balance = 100 * DOLLARS;
	pub const EnactmentPeriod: BlockNumber = 30 * 24 * 60 * MINUTES;
	pub const CooloffPeriod: BlockNumber = 28 * 24 * 60 * MINUTES;
	// One cent: $10,000 / MB
	pub const PreimageByteDeposit: Balance = 1 * CENTS;
	pub const MaxVotes: u32 = 100;
}

impl pallet_democracy::Trait for Runtime {
	type Proposal = Call;
	type Event = Event;
	type Currency = Balances;
	type EnactmentPeriod = EnactmentPeriod;
	type LaunchPeriod = LaunchPeriod;
	type VotingPeriod = VotingPeriod;
	type MinimumDeposit = MinimumDeposit;
	/// A straight majority of the council can decide what their next motion is.
	type ExternalOrigin = pallet_collective::EnsureProportionAtLeast<_1, _2, AccountId, CouncilCollective>;
	/// A super-majority can have the next scheduled referendum be a straight majority-carries vote.
	type ExternalMajorityOrigin = pallet_collective::EnsureProportionAtLeast<_3, _4, AccountId, CouncilCollective>;
	/// A unanimous council can have the next scheduled referendum be a straight default-carries
	/// (NTB) vote.
	type ExternalDefaultOrigin = pallet_collective::EnsureProportionAtLeast<_1, _1, AccountId, CouncilCollective>;
	/// Two thirds of the technical committee can have an ExternalMajority/ExternalDefault vote
	/// be tabled immediately and with a shorter voting/enactment period.
	type FastTrackOrigin = pallet_collective::EnsureProportionAtLeast<_2, _3, AccountId, TechnicalCollective>;
	type InstantOrigin = pallet_collective::EnsureProportionAtLeast<_1, _1, AccountId, TechnicalCollective>;
	type InstantAllowed = InstantAllowed;
	type FastTrackVotingPeriod = FastTrackVotingPeriod;
	// To cancel a proposal which has been passed, 2/3 of the council must agree to it.
	type CancellationOrigin = pallet_collective::EnsureProportionAtLeast<_2, _3, AccountId, CouncilCollective>;
	// Any single technical committee member may veto a coming council proposal, however they can
	// only do it once and it lasts only for the cooloff period.
	type VetoOrigin = pallet_collective::EnsureMember<AccountId, TechnicalCollective>;
	type CooloffPeriod = CooloffPeriod;
	type PreimageByteDeposit = PreimageByteDeposit;
	type OperationalPreimageOrigin = pallet_collective::EnsureMember<AccountId, CouncilCollective>;
	type Slash = Treasury;
	type Scheduler = Scheduler;
	type MaxVotes = MaxVotes;
}

parameter_types! {
	pub const CouncilMotionDuration: BlockNumber = 5 * DAYS;
	pub const CouncilMaxProposals: u32 = 100;
}

type CouncilCollective = pallet_collective::Instance1;
impl pallet_collective::Trait<CouncilCollective> for Runtime {
	type Origin = Origin;
	type Proposal = Call;
	type Event = Event;
	type MotionDuration = CouncilMotionDuration;
	type MaxProposals = CouncilMaxProposals;
}

parameter_types! {
	pub const CandidacyBond: Balance = 10 * DOLLARS;
	pub const VotingBond: Balance = 1 * DOLLARS;
	pub const TermDuration: BlockNumber = 7 * DAYS;
	pub const DesiredMembers: u32 = 13;
	pub const DesiredRunnersUp: u32 = 7;
	pub const ElectionsPhragmenModuleId: LockIdentifier = *b"phrelect";
}

// Make sure that there are no more than `MAX_MEMBERS` members elected via elections-phragmen.
const_assert!(DesiredMembers::get() <= pallet_collective::MAX_MEMBERS);

impl pallet_elections_phragmen::Trait for Runtime {
	type Event = Event;
	type ModuleId = ElectionsPhragmenModuleId;
	type Currency = Balances;
	type ChangeMembers = Council;
	// NOTE: this implies that council's genesis members cannot be set directly and must come from
	// this module.
	type InitializeMembers = Council;
	type CurrencyToVote = CurrencyToVoteHandler;
	type CandidacyBond = CandidacyBond;
	type VotingBond = VotingBond;
	type LoserCandidate = ();
	type BadReport = ();
	type KickedMember = ();
	type DesiredMembers = DesiredMembers;
	type DesiredRunnersUp = DesiredRunnersUp;
	type TermDuration = TermDuration;
}

parameter_types! {
	pub const TechnicalMotionDuration: BlockNumber = 5 * DAYS;
	pub const TechnicalMaxProposals: u32 = 100;
}

type TechnicalCollective = pallet_collective::Instance2;
impl pallet_collective::Trait<TechnicalCollective> for Runtime {
	type Origin = Origin;
	type Proposal = Call;
	type Event = Event;
	type MotionDuration = TechnicalMotionDuration;
	type MaxProposals = TechnicalMaxProposals;
}

type EnsureRootOrHalfCouncil = EnsureOneOf<
	AccountId,
	EnsureRoot<AccountId>,
	pallet_collective::EnsureProportionMoreThan<_1, _2, AccountId, CouncilCollective>
>;
impl pallet_membership::Trait<pallet_membership::Instance1> for Runtime {
	type Event = Event;
	type AddOrigin = EnsureRootOrHalfCouncil;
	type RemoveOrigin = EnsureRootOrHalfCouncil;
	type SwapOrigin = EnsureRootOrHalfCouncil;
	type ResetOrigin = EnsureRootOrHalfCouncil;
	type PrimeOrigin = EnsureRootOrHalfCouncil;
	type MembershipInitialized = TechnicalCommittee;
	type MembershipChanged = TechnicalCommittee;
}

parameter_types! {
	pub const ProposalBond: Permill = Permill::from_percent(5);
	pub const ProposalBondMinimum: Balance = 1 * DOLLARS;
	pub const SpendPeriod: BlockNumber = 1 * DAYS;
	pub const Burn: Permill = Permill::from_percent(50);
	pub const TipCountdown: BlockNumber = 1 * DAYS;
	pub const TipFindersFee: Percent = Percent::from_percent(20);
	pub const TipReportDepositBase: Balance = 1 * DOLLARS;
	pub const TipReportDepositPerByte: Balance = 1 * CENTS;
	pub const BountyDepositBase: Balance = 1 * DOLLARS;
	pub const BountyDepositPerByte: Balance = 1 * CENTS;
	pub const BountyDepositPayoutDelay: BlockNumber = 1 * DAYS;
	pub const TreasuryModuleId: ModuleId = ModuleId(*b"py/trsry");
}

impl pallet_treasury::Trait for Runtime {
	type ModuleId = TreasuryModuleId;
	type Currency = Balances;
	type ApproveOrigin = EnsureOneOf<
		AccountId,
		EnsureRoot<AccountId>,
		pallet_collective::EnsureMembers<_4, AccountId, CouncilCollective>
	>;
	type RejectOrigin = EnsureOneOf<
		AccountId,
		EnsureRoot<AccountId>,
		pallet_collective::EnsureMembers<_2, AccountId, CouncilCollective>
	>;
	type Tippers = Elections;
	type TipCountdown = TipCountdown;
	type TipFindersFee = TipFindersFee;
	type TipReportDepositBase = TipReportDepositBase;
	type TipReportDepositPerByte = TipReportDepositPerByte;
	type Event = Event;
	type ProposalRejection = ();
	type ProposalBond = ProposalBond;
	type ProposalBondMinimum = ProposalBondMinimum;
	type SpendPeriod = SpendPeriod;
	type Burn = Burn;
<<<<<<< HEAD
	type BountyDepositBase = BountyDepositBase;
	type BountyDepositPerByte = BountyDepositPerByte;
	type BountyDepositPayoutDelay = BountyDepositPayoutDelay;
	type ModuleId = TreasuryModuleId;
=======
>>>>>>> 80323210
}

parameter_types! {
	pub const TombstoneDeposit: Balance = 1 * DOLLARS;
	pub const RentByteFee: Balance = 1 * DOLLARS;
	pub const RentDepositOffset: Balance = 1000 * DOLLARS;
	pub const SurchargeReward: Balance = 150 * DOLLARS;
}

impl pallet_contracts::Trait for Runtime {
	type Time = Timestamp;
	type Randomness = RandomnessCollectiveFlip;
	type Call = Call;
	type Event = Event;
	type DetermineContractAddress = pallet_contracts::SimpleAddressDeterminer<Runtime>;
	type TrieIdGenerator = pallet_contracts::TrieIdFromParentCounter<Runtime>;
	type RentPayment = ();
	type SignedClaimHandicap = pallet_contracts::DefaultSignedClaimHandicap;
	type TombstoneDeposit = TombstoneDeposit;
	type StorageSizeOffset = pallet_contracts::DefaultStorageSizeOffset;
	type RentByteFee = RentByteFee;
	type RentDepositOffset = RentDepositOffset;
	type SurchargeReward = SurchargeReward;
	type MaxDepth = pallet_contracts::DefaultMaxDepth;
	type MaxValueSize = pallet_contracts::DefaultMaxValueSize;
}

impl pallet_sudo::Trait for Runtime {
	type Event = Event;
	type Call = Call;
}

parameter_types! {
	pub const SessionDuration: BlockNumber = EPOCH_DURATION_IN_SLOTS as _;
	pub const ImOnlineUnsignedPriority: TransactionPriority = TransactionPriority::max_value();
	/// We prioritize im-online heartbeats over election solution submission.
	pub const StakingUnsignedPriority: TransactionPriority = TransactionPriority::max_value() / 2;
}


impl<LocalCall> frame_system::offchain::CreateSignedTransaction<LocalCall> for Runtime where
	Call: From<LocalCall>,
{
	fn create_transaction<C: frame_system::offchain::AppCrypto<Self::Public, Self::Signature>>(
		call: Call,
		public: <Signature as traits::Verify>::Signer,
		account: AccountId,
		nonce: Index,
	) -> Option<(Call, <UncheckedExtrinsic as traits::Extrinsic>::SignaturePayload)> {
		// take the biggest period possible.
		let period = BlockHashCount::get()
			.checked_next_power_of_two()
			.map(|c| c / 2)
			.unwrap_or(2) as u64;
		let current_block = System::block_number()
			.saturated_into::<u64>()
			// The `System::block_number` is initialized with `n+1`,
			// so the actual block number is `n`.
			.saturating_sub(1);
		let tip = 0;
		let extra: SignedExtra = (
			frame_system::CheckSpecVersion::<Runtime>::new(),
			frame_system::CheckTxVersion::<Runtime>::new(),
			frame_system::CheckGenesis::<Runtime>::new(),
			frame_system::CheckEra::<Runtime>::from(generic::Era::mortal(period, current_block)),
			frame_system::CheckNonce::<Runtime>::from(nonce),
			frame_system::CheckWeight::<Runtime>::new(),
			pallet_transaction_payment::ChargeTransactionPayment::<Runtime>::from(tip),
			pallet_grandpa::ValidateEquivocationReport::<Runtime>::new(),
		);
		let raw_payload = SignedPayload::new(call, extra).map_err(|e| {
			debug::warn!("Unable to create signed payload: {:?}", e);
		}).ok()?;
		let signature = raw_payload.using_encoded(|payload| {
			C::sign(payload, public)
		})?;
		let address = Indices::unlookup(account);
		let (call, extra, _) = raw_payload.deconstruct();
		Some((call, (address, signature.into(), extra)))
	}
}

impl frame_system::offchain::SigningTypes for Runtime {
	type Public = <Signature as traits::Verify>::Signer;
	type Signature = Signature;
}

impl<C> frame_system::offchain::SendTransactionTypes<C> for Runtime where
	Call: From<C>,
{
	type Extrinsic = UncheckedExtrinsic;
	type OverarchingCall = Call;
}

impl pallet_im_online::Trait for Runtime {
	type AuthorityId = ImOnlineId;
	type Event = Event;
	type SessionDuration = SessionDuration;
	type ReportUnresponsiveness = Offences;
	type UnsignedPriority = ImOnlineUnsignedPriority;
}

parameter_types! {
	pub OffencesWeightSoftLimit: Weight = Perbill::from_percent(60) * MaximumBlockWeight::get();
}

impl pallet_offences::Trait for Runtime {
	type Event = Event;
	type IdentificationTuple = pallet_session::historical::IdentificationTuple<Self>;
	type OnOffenceHandler = Staking;
	type WeightSoftLimit = OffencesWeightSoftLimit;
}

impl pallet_authority_discovery::Trait for Runtime {}

impl pallet_grandpa::Trait for Runtime {
	type Event = Event;
	type Call = Call;

	type KeyOwnerProofSystem = Historical;

	type KeyOwnerProof =
		<Self::KeyOwnerProofSystem as KeyOwnerProofSystem<(KeyTypeId, GrandpaId)>>::Proof;

	type KeyOwnerIdentification = <Self::KeyOwnerProofSystem as KeyOwnerProofSystem<(
		KeyTypeId,
		GrandpaId,
	)>>::IdentificationTuple;

	type HandleEquivocation = pallet_grandpa::EquivocationHandler<
		Self::KeyOwnerIdentification,
		node_primitives::report::ReporterAppCrypto,
		Runtime,
		Offences,
	>;
}

parameter_types! {
	pub const WindowSize: BlockNumber = 101;
	pub const ReportLatency: BlockNumber = 1000;
}

impl pallet_finality_tracker::Trait for Runtime {
	type OnFinalizationStalled = ();
	type WindowSize = WindowSize;
	type ReportLatency = ReportLatency;
}

parameter_types! {
	pub const BasicDeposit: Balance = 10 * DOLLARS;       // 258 bytes on-chain
	pub const FieldDeposit: Balance = 250 * CENTS;        // 66 bytes on-chain
	pub const SubAccountDeposit: Balance = 2 * DOLLARS;   // 53 bytes on-chain
	pub const MaxSubAccounts: u32 = 100;
	pub const MaxAdditionalFields: u32 = 100;
	pub const MaxRegistrars: u32 = 20;
}

impl pallet_identity::Trait for Runtime {
	type Event = Event;
	type Currency = Balances;
	type BasicDeposit = BasicDeposit;
	type FieldDeposit = FieldDeposit;
	type SubAccountDeposit = SubAccountDeposit;
	type MaxSubAccounts = MaxSubAccounts;
	type MaxAdditionalFields = MaxAdditionalFields;
	type MaxRegistrars = MaxRegistrars;
	type Slashed = Treasury;
	type ForceOrigin = EnsureRootOrHalfCouncil;
	type RegistrarOrigin = EnsureRootOrHalfCouncil;
}

parameter_types! {
	pub const ConfigDepositBase: Balance = 5 * DOLLARS;
	pub const FriendDepositFactor: Balance = 50 * CENTS;
	pub const MaxFriends: u16 = 9;
	pub const RecoveryDeposit: Balance = 5 * DOLLARS;
}

impl pallet_recovery::Trait for Runtime {
	type Event = Event;
	type Call = Call;
	type Currency = Balances;
	type ConfigDepositBase = ConfigDepositBase;
	type FriendDepositFactor = FriendDepositFactor;
	type MaxFriends = MaxFriends;
	type RecoveryDeposit = RecoveryDeposit;
}

parameter_types! {
	pub const CandidateDeposit: Balance = 10 * DOLLARS;
	pub const WrongSideDeduction: Balance = 2 * DOLLARS;
	pub const MaxStrikes: u32 = 10;
	pub const RotationPeriod: BlockNumber = 80 * HOURS;
	pub const PeriodSpend: Balance = 500 * DOLLARS;
	pub const MaxLockDuration: BlockNumber = 36 * 30 * DAYS;
	pub const ChallengePeriod: BlockNumber = 7 * DAYS;
	pub const SocietyModuleId: ModuleId = ModuleId(*b"py/socie");
}

impl pallet_society::Trait for Runtime {
	type Event = Event;
	type ModuleId = SocietyModuleId;
	type Currency = Balances;
	type Randomness = RandomnessCollectiveFlip;
	type CandidateDeposit = CandidateDeposit;
	type WrongSideDeduction = WrongSideDeduction;
	type MaxStrikes = MaxStrikes;
	type PeriodSpend = PeriodSpend;
	type MembershipChanged = ();
	type RotationPeriod = RotationPeriod;
	type MaxLockDuration = MaxLockDuration;
	type FounderSetOrigin = pallet_collective::EnsureProportionMoreThan<_1, _2, AccountId, CouncilCollective>;
	type SuspensionJudgementOrigin = pallet_society::EnsureFounder<Runtime>;
	type ChallengePeriod = ChallengePeriod;
}

parameter_types! {
	pub const MinVestedTransfer: Balance = 100 * DOLLARS;
}

impl pallet_vesting::Trait for Runtime {
	type Event = Event;
	type Currency = Balances;
	type BlockNumberToBalance = ConvertInto;
	type MinVestedTransfer = MinVestedTransfer;
}

construct_runtime!(
	pub enum Runtime where
		Block = Block,
		NodeBlock = node_primitives::Block,
		UncheckedExtrinsic = UncheckedExtrinsic
	{
		System: frame_system::{Module, Call, Config, Storage, Event<T>},
		Utility: pallet_utility::{Module, Call, Event},
		Babe: pallet_babe::{Module, Call, Storage, Config, Inherent(Timestamp)},
		Timestamp: pallet_timestamp::{Module, Call, Storage, Inherent},
		Authorship: pallet_authorship::{Module, Call, Storage, Inherent},
		Indices: pallet_indices::{Module, Call, Storage, Config<T>, Event<T>},
		Balances: pallet_balances::{Module, Call, Storage, Config<T>, Event<T>},
		TransactionPayment: pallet_transaction_payment::{Module, Storage},
		Staking: pallet_staking::{Module, Call, Config<T>, Storage, Event<T>, ValidateUnsigned},
		Session: pallet_session::{Module, Call, Storage, Event, Config<T>},
		Democracy: pallet_democracy::{Module, Call, Storage, Config, Event<T>},
		Council: pallet_collective::<Instance1>::{Module, Call, Storage, Origin<T>, Event<T>, Config<T>},
		TechnicalCommittee: pallet_collective::<Instance2>::{Module, Call, Storage, Origin<T>, Event<T>, Config<T>},
		Elections: pallet_elections_phragmen::{Module, Call, Storage, Event<T>, Config<T>},
		TechnicalMembership: pallet_membership::<Instance1>::{Module, Call, Storage, Event<T>, Config<T>},
		FinalityTracker: pallet_finality_tracker::{Module, Call, Inherent},
		Grandpa: pallet_grandpa::{Module, Call, Storage, Config, Event},
		Treasury: pallet_treasury::{Module, Call, Storage, Config, Event<T>},
		Contracts: pallet_contracts::{Module, Call, Config, Storage, Event<T>},
		Sudo: pallet_sudo::{Module, Call, Config<T>, Storage, Event<T>},
		ImOnline: pallet_im_online::{Module, Call, Storage, Event<T>, ValidateUnsigned, Config<T>},
		AuthorityDiscovery: pallet_authority_discovery::{Module, Call, Config},
		Offences: pallet_offences::{Module, Call, Storage, Event},
		Historical: pallet_session_historical::{Module},
		RandomnessCollectiveFlip: pallet_randomness_collective_flip::{Module, Call, Storage},
		Identity: pallet_identity::{Module, Call, Storage, Event<T>},
		Society: pallet_society::{Module, Call, Storage, Event<T>, Config<T>},
		Recovery: pallet_recovery::{Module, Call, Storage, Event<T>},
		Vesting: pallet_vesting::{Module, Call, Storage, Event<T>, Config<T>},
		Scheduler: pallet_scheduler::{Module, Call, Storage, Event<T>},
		Proxy: pallet_proxy::{Module, Call, Storage, Event<T>},
		Multisig: pallet_multisig::{Module, Call, Storage, Event<T>},
	}
);

/// The address format for describing accounts.
pub type Address = <Indices as StaticLookup>::Source;
/// Block header type as expected by this runtime.
pub type Header = generic::Header<BlockNumber, BlakeTwo256>;
/// Block type as expected by this runtime.
pub type Block = generic::Block<Header, UncheckedExtrinsic>;
/// A Block signed with a Justification
pub type SignedBlock = generic::SignedBlock<Block>;
/// BlockId type as expected by this runtime.
pub type BlockId = generic::BlockId<Block>;
/// The SignedExtension to the basic transaction logic.
///
/// When you change this, you **MUST** modify [`sign`] in `bin/node/testing/src/keyring.rs`!
///
/// [`sign`]: <../../testing/src/keyring.rs.html>
pub type SignedExtra = (
	frame_system::CheckSpecVersion<Runtime>,
	frame_system::CheckTxVersion<Runtime>,
	frame_system::CheckGenesis<Runtime>,
	frame_system::CheckEra<Runtime>,
	frame_system::CheckNonce<Runtime>,
	frame_system::CheckWeight<Runtime>,
	pallet_transaction_payment::ChargeTransactionPayment<Runtime>,
	pallet_grandpa::ValidateEquivocationReport<Runtime>,
);
/// Unchecked extrinsic type as expected by this runtime.
pub type UncheckedExtrinsic = generic::UncheckedExtrinsic<Address, Call, Signature, SignedExtra>;
/// The payload being signed in transactions.
pub type SignedPayload = generic::SignedPayload<Call, SignedExtra>;
/// Extrinsic type that has already been checked.
pub type CheckedExtrinsic = generic::CheckedExtrinsic<AccountId, Call, SignedExtra>;
/// Executive: handles dispatch to the various modules.
pub type Executive = frame_executive::Executive<Runtime, Block, frame_system::ChainContext<Runtime>, Runtime, AllModules>;

impl_runtime_apis! {
	impl sp_api::Core<Block> for Runtime {
		fn version() -> RuntimeVersion {
			VERSION
		}

		fn execute_block(block: Block) {
			Executive::execute_block(block)
		}

		fn initialize_block(header: &<Block as BlockT>::Header) {
			Executive::initialize_block(header)
		}
	}

	impl sp_api::Metadata<Block> for Runtime {
		fn metadata() -> OpaqueMetadata {
			Runtime::metadata().into()
		}
	}

	impl sp_block_builder::BlockBuilder<Block> for Runtime {
		fn apply_extrinsic(extrinsic: <Block as BlockT>::Extrinsic) -> ApplyExtrinsicResult {
			Executive::apply_extrinsic(extrinsic)
		}

		fn finalize_block() -> <Block as BlockT>::Header {
			Executive::finalize_block()
		}

		fn inherent_extrinsics(data: InherentData) -> Vec<<Block as BlockT>::Extrinsic> {
			data.create_extrinsics()
		}

		fn check_inherents(block: Block, data: InherentData) -> CheckInherentsResult {
			data.check_extrinsics(&block)
		}

		fn random_seed() -> <Block as BlockT>::Hash {
			RandomnessCollectiveFlip::random_seed()
		}
	}

	impl sp_transaction_pool::runtime_api::TaggedTransactionQueue<Block> for Runtime {
		fn validate_transaction(
			source: TransactionSource,
			tx: <Block as BlockT>::Extrinsic,
		) -> TransactionValidity {
			Executive::validate_transaction(source, tx)
		}
	}

	impl sp_offchain::OffchainWorkerApi<Block> for Runtime {
		fn offchain_worker(header: &<Block as BlockT>::Header) {
			Executive::offchain_worker(header)
		}
	}

	impl fg_primitives::GrandpaApi<Block> for Runtime {
		fn grandpa_authorities() -> GrandpaAuthorityList {
			Grandpa::grandpa_authorities()
		}

		fn submit_report_equivocation_extrinsic(
			equivocation_proof: fg_primitives::EquivocationProof<
				<Block as BlockT>::Hash,
				NumberFor<Block>,
			>,
			key_owner_proof: fg_primitives::OpaqueKeyOwnershipProof,
		) -> Option<()> {
			let key_owner_proof = key_owner_proof.decode()?;

			Grandpa::submit_report_equivocation_extrinsic(
				equivocation_proof,
				key_owner_proof,
			)
		}

		fn generate_key_ownership_proof(
			_set_id: fg_primitives::SetId,
			authority_id: GrandpaId,
		) -> Option<fg_primitives::OpaqueKeyOwnershipProof> {
			use codec::Encode;

			Historical::prove((fg_primitives::KEY_TYPE, authority_id))
				.map(|p| p.encode())
				.map(fg_primitives::OpaqueKeyOwnershipProof::new)
		}
	}

	impl sp_consensus_babe::BabeApi<Block> for Runtime {
		fn configuration() -> sp_consensus_babe::BabeGenesisConfiguration {
			// The choice of `c` parameter (where `1 - c` represents the
			// probability of a slot being empty), is done in accordance to the
			// slot duration and expected target block time, for safely
			// resisting network delays of maximum two seconds.
			// <https://research.web3.foundation/en/latest/polkadot/BABE/Babe/#6-practical-results>
			sp_consensus_babe::BabeGenesisConfiguration {
				slot_duration: Babe::slot_duration(),
				epoch_length: EpochDuration::get(),
				c: PRIMARY_PROBABILITY,
				genesis_authorities: Babe::authorities(),
				randomness: Babe::randomness(),
				allowed_slots: sp_consensus_babe::AllowedSlots::PrimaryAndSecondaryPlainSlots,
			}
		}

		fn current_epoch_start() -> sp_consensus_babe::SlotNumber {
			Babe::current_epoch_start()
		}
	}

	impl sp_authority_discovery::AuthorityDiscoveryApi<Block> for Runtime {
		fn authorities() -> Vec<AuthorityDiscoveryId> {
			AuthorityDiscovery::authorities()
		}
	}

	impl frame_system_rpc_runtime_api::AccountNonceApi<Block, AccountId, Index> for Runtime {
		fn account_nonce(account: AccountId) -> Index {
			System::account_nonce(account)
		}
	}

	impl pallet_contracts_rpc_runtime_api::ContractsApi<Block, AccountId, Balance, BlockNumber>
		for Runtime
	{
		fn call(
			origin: AccountId,
			dest: AccountId,
			value: Balance,
			gas_limit: u64,
			input_data: Vec<u8>,
		) -> ContractExecResult {
			let exec_result =
				Contracts::bare_call(origin, dest.into(), value, gas_limit, input_data);
			match exec_result {
				Ok(v) => ContractExecResult::Success {
					status: v.status,
					data: v.data,
				},
				Err(_) => ContractExecResult::Error,
			}
		}

		fn get_storage(
			address: AccountId,
			key: [u8; 32],
		) -> pallet_contracts_primitives::GetStorageResult {
			Contracts::get_storage(address, key)
		}

		fn rent_projection(
			address: AccountId,
		) -> pallet_contracts_primitives::RentProjectionResult<BlockNumber> {
			Contracts::rent_projection(address)
		}
	}

	impl pallet_transaction_payment_rpc_runtime_api::TransactionPaymentApi<
		Block,
		Balance,
		UncheckedExtrinsic,
	> for Runtime {
		fn query_info(uxt: UncheckedExtrinsic, len: u32) -> RuntimeDispatchInfo<Balance> {
			TransactionPayment::query_info(uxt, len)
		}
	}

	impl sp_session::SessionKeys<Block> for Runtime {
		fn generate_session_keys(seed: Option<Vec<u8>>) -> Vec<u8> {
			SessionKeys::generate(seed)
		}

		fn decode_session_keys(
			encoded: Vec<u8>,
		) -> Option<Vec<(Vec<u8>, KeyTypeId)>> {
			SessionKeys::decode_into_raw_public_keys(&encoded)
		}
	}

	#[cfg(feature = "runtime-benchmarks")]
	impl frame_benchmarking::Benchmark<Block> for Runtime {
		fn dispatch_benchmark(
			pallet: Vec<u8>,
			benchmark: Vec<u8>,
			lowest_range_values: Vec<u32>,
			highest_range_values: Vec<u32>,
			steps: Vec<u32>,
			repeat: u32,
		) -> Result<Vec<frame_benchmarking::BenchmarkBatch>, sp_runtime::RuntimeString> {
			use frame_benchmarking::{Benchmarking, BenchmarkBatch, add_benchmark};
			// Trying to add benchmarks directly to the Session Pallet caused cyclic dependency issues.
			// To get around that, we separated the Session benchmarks into its own crate, which is why
			// we need these two lines below.
			use pallet_session_benchmarking::Module as SessionBench;
			use pallet_offences_benchmarking::Module as OffencesBench;
			use frame_system_benchmarking::Module as SystemBench;

			impl pallet_session_benchmarking::Trait for Runtime {}
			impl pallet_offences_benchmarking::Trait for Runtime {}
			impl frame_system_benchmarking::Trait for Runtime {}

			let mut batches = Vec::<BenchmarkBatch>::new();
			let params = (&pallet, &benchmark, &lowest_range_values, &highest_range_values, &steps, repeat);

			add_benchmark!(params, batches, b"balances", Balances);
			add_benchmark!(params, batches, b"collective", Council);
			add_benchmark!(params, batches, b"democracy", Democracy);
			add_benchmark!(params, batches, b"elections", Elections);
			add_benchmark!(params, batches, b"identity", Identity);
			add_benchmark!(params, batches, b"im-online", ImOnline);
			add_benchmark!(params, batches, b"indices", Indices);
			add_benchmark!(params, batches, b"multisig", Multisig);
			add_benchmark!(params, batches, b"offences", OffencesBench::<Runtime>);
			add_benchmark!(params, batches, b"proxy", Proxy);
			add_benchmark!(params, batches, b"scheduler", Scheduler);
			add_benchmark!(params, batches, b"session", SessionBench::<Runtime>);
			add_benchmark!(params, batches, b"staking", Staking);
			add_benchmark!(params, batches, b"system", SystemBench::<Runtime>);
			add_benchmark!(params, batches, b"timestamp", Timestamp);
			add_benchmark!(params, batches, b"treasury", Treasury);
			add_benchmark!(params, batches, b"utility", Utility);
			add_benchmark!(params, batches, b"vesting", Vesting);

			if batches.is_empty() { return Err("Benchmark not found for this pallet.".into()) }
			Ok(batches)
		}
	}
}

#[cfg(test)]
mod tests {
	use super::*;
	use frame_system::offchain::CreateSignedTransaction;

	#[test]
	fn validate_transaction_submitter_bounds() {
		fn is_submit_signed_transaction<T>() where
			T: CreateSignedTransaction<Call>,
		{}

		is_submit_signed_transaction::<Runtime>();
	}
}<|MERGE_RESOLUTION|>--- conflicted
+++ resolved
@@ -572,13 +572,9 @@
 	type ProposalBondMinimum = ProposalBondMinimum;
 	type SpendPeriod = SpendPeriod;
 	type Burn = Burn;
-<<<<<<< HEAD
 	type BountyDepositBase = BountyDepositBase;
 	type BountyDepositPerByte = BountyDepositPerByte;
 	type BountyDepositPayoutDelay = BountyDepositPayoutDelay;
-	type ModuleId = TreasuryModuleId;
-=======
->>>>>>> 80323210
 }
 
 parameter_types! {

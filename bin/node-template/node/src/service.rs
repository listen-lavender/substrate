--- conflicted
+++ resolved
@@ -150,11 +150,7 @@
 
 		// the AURA authoring task is considered essential, i.e. if it
 		// fails we take down the service with it.
-<<<<<<< HEAD
-		service.spawn_essential_task_handle().spawn_blocking("aura", aura);
-=======
 		task_manager.spawn_essential_handle().spawn_blocking("aura", aura);
->>>>>>> 60e3a693
 	}
 
 	// if the node isn't actively participating in consensus then it doesn't
@@ -196,11 +192,7 @@
 
 		// the GRANDPA voter task is considered infallible, i.e.
 		// if it fails we take down the service with it.
-<<<<<<< HEAD
-		service.spawn_essential_task_handle().spawn_blocking(
-=======
 		task_manager.spawn_essential_handle().spawn_blocking(
->>>>>>> 60e3a693
 			"grandpa-voter",
 			sc_finality_grandpa::run_grandpa_voter(grandpa_config)?
 		);
